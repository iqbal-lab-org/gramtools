--- conflicted
+++ resolved
@@ -59,12 +59,7 @@
     std::list<std::pair<uint64_t, uint64_t>> sa_intervals, sa_intervals_rev;
     std::list<std::vector<std::pair<uint32_t, std::vector<int>>>> sites;
 
-<<<<<<< HEAD
-    std::unordered_map<uint8_t,std::vector<uint64_t>> rank_all;
-    precalc_ranks(fm_index, rank_all);
-=======
     const DNA_Rank &rank_all = calc_ranks(fm_index);
->>>>>>> 7d193c64
 
     std::vector<uint8_t> p_tmp;
     std::string q_tmp;
