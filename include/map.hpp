--- conflicted
+++ resolved
@@ -1,36 +1,17 @@
 #include "sequence_read/seqread.hpp"
 
-<<<<<<< HEAD
-#include "bwt_search.h"
-#include "parameters.hpp"
-#include "masks.hpp"
-#include "kmers.hpp"
-#include "process_prg.hpp"
-=======
 #include "bwt_search.hpp"
 #include "parameters.hpp"
 #include "masks.hpp"
 #include "kmers.hpp"
 #include "fm_index.hpp"
 #include "ranks.hpp"
->>>>>>> 79c8f1f7
 
 
 #ifndef GRAMTOOLS_MAP_HPP
 #define GRAMTOOLS_MAP_HPP
 
-<<<<<<< HEAD
-uint64_t map_fastaq(Parameters &params, MasksParser &masks,
-                   KmersData &kmers, CSA &fm_index, const VariantMarkers &variants,
-                   std::unordered_map<uint8_t, std::vector<uint64_t>>& rank_all);
 
-bool convert_fastaq_to_int_seq(GenomicRead *fastaq_read, std::vector<uint8_t> &readin_integer_seq);
-
-void process_fastaq_sequence(GenomicRead *fastaq_read, std::vector<uint8_t> &readin_integer_seq,
-                             Parameters &params, MasksParser &masks, int &count_reads, int &count_mapped,
-                             KmersData &kmers, CSA &csa, int &in_sites, std::unordered_set<int> &repeats,
-                             const VariantMarkers &variants, std::unordered_map<uint8_t,std::vector<uint64_t>>& rank_all);
-=======
 uint64_t map_reads(Parameters &params, MasksParser &masks,
                    KmersData &kmers, const FM_Index &fm_index,
                    const VariantMarkers &variants, const DNA_Rank &rank_all);
@@ -41,7 +22,6 @@
                   Parameters &params, MasksParser &masks, int &count_reads, int &count_mapped,
                   KmersData &kmers, const FM_Index &fm_index, int &in_sites, std::unordered_set<int> &repeats,
                   const VariantMarkers &variants, const DNA_Rank &rank_all);
->>>>>>> 79c8f1f7
 
 void output_allele_coverage(Parameters &params, MasksParser &masks);
 
