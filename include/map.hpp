#include "sequence_read/seqread.hpp"

#include "bwt_search.hpp"
#include "parameters.hpp"
#include "masks.hpp"
#include "kmers.hpp"
#include "fm_index.hpp"
#include "ranks.hpp"


#ifndef GRAMTOOLS_MAP_HPP
#define GRAMTOOLS_MAP_HPP

<<<<<<< HEAD
uint64_t map_fastaq(Parameters &params, MasksParser &masks,
                   KmersData &kmers, CSA &csa, std::unordered_map<uint8_t,std::vector<uint64_t>>& rank_all);

bool convert_fastaq_to_int_seq(GenomicRead *fastaq_read, std::vector<uint8_t> &readin_integer_seq);

void process_fastaq_sequence(GenomicRead *fastaq_read, std::vector<uint8_t> &readin_integer_seq,
                            Parameters &params, MasksParser &masks, int &count_reads,
                            KmersData &kmers, uint64_t &count_mapped, CSA &csa, int &in_sites, int &no_mapped,
			                std::unordered_set<int> &repeats, std::unordered_map<uint8_t,std::vector<uint64_t>>& rank_all);
=======

uint64_t map_reads(Parameters &params, MasksParser &masks,
                   KmersData &kmers, const FM_Index &fm_index,
                   const DNA_Rank &rank_all);

bool int_encode_read(GenomicRead *read_sequence, std::vector<uint8_t> &readin_integer_seq);

void process_read(GenomicRead *read_sequence, std::vector<uint8_t> &readin_integer_seq,
                  Parameters &params, MasksParser &masks, int &count_reads, int &count_mapped,
                  KmersData &kmers, const FM_Index &fm_index, int &in_sites, std::unordered_set<int> &repeats,
                  const DNA_Rank &rank_all);
>>>>>>> 7d193c64

void output_allele_coverage(Parameters &params, MasksParser &masks);

#endif //GRAMTOOLS_MAP_HPP<|MERGE_RESOLUTION|>--- conflicted
+++ resolved
@@ -11,17 +11,6 @@
 #ifndef GRAMTOOLS_MAP_HPP
 #define GRAMTOOLS_MAP_HPP
 
-<<<<<<< HEAD
-uint64_t map_fastaq(Parameters &params, MasksParser &masks,
-                   KmersData &kmers, CSA &csa, std::unordered_map<uint8_t,std::vector<uint64_t>>& rank_all);
-
-bool convert_fastaq_to_int_seq(GenomicRead *fastaq_read, std::vector<uint8_t> &readin_integer_seq);
-
-void process_fastaq_sequence(GenomicRead *fastaq_read, std::vector<uint8_t> &readin_integer_seq,
-                            Parameters &params, MasksParser &masks, int &count_reads,
-                            KmersData &kmers, uint64_t &count_mapped, CSA &csa, int &in_sites, int &no_mapped,
-			                std::unordered_set<int> &repeats, std::unordered_map<uint8_t,std::vector<uint64_t>>& rank_all);
-=======
 
 uint64_t map_reads(Parameters &params, MasksParser &masks,
                    KmersData &kmers, const FM_Index &fm_index,
@@ -33,7 +22,6 @@
                   Parameters &params, MasksParser &masks, int &count_reads, int &count_mapped,
                   KmersData &kmers, const FM_Index &fm_index, int &in_sites, std::unordered_set<int> &repeats,
                   const DNA_Rank &rank_all);
->>>>>>> 7d193c64
 
 void output_allele_coverage(Parameters &params, MasksParser &masks);
 
