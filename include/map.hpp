--- conflicted
+++ resolved
@@ -10,28 +10,15 @@
 #ifndef GRAMTOOLS_MAP_HPP
 #define GRAMTOOLS_MAP_HPP
 
-<<<<<<< HEAD
-=======
-std::pair<int, int> map_festa(Parameters &params, MasksParser &masks,
-                   KmersData &kmers, CSA &csa);
->>>>>>> ec97c820
-
 uint64_t map_festa(Parameters &params, MasksParser &masks,
                    KmersData &kmers, CSA &fm_index, const VariantMarkers &variants);
 
 bool convert_festa_to_int_seq(GenomicRead *festa_read, std::vector<uint8_t> &readin_integer_seq);
 
 void process_festa_sequence(GenomicRead *festa_read, std::vector<uint8_t> &readin_integer_seq,
-<<<<<<< HEAD
                             Parameters &params, MasksParser &masks, int &count_reads,
                             KmersData &kmers, uint64_t &count_mapped, CSA &csa, int &in_sites, int &no_mapped,
                             std::unordered_set<int> &repeats, const VariantMarkers &variants);
-=======
-        Parameters &params, MasksParser &masks, int &count_reads,
-        KmersData &kmers, uint64_t &count_attempt_mapped, CSA &csa, int &in_sites, int &no_mapped,
-        std::unordered_set<int> &repeats);
-
->>>>>>> ec97c820
 
 void output_allele_coverage(Parameters &params, MasksParser &masks);
 
