#ifndef __BWT_SEARCH_H_INCLUDED__
#define __BWT_SEARCH_H_INCLUDED__

#include "sdsl/suffix_arrays.hpp"
#include "sdsl/wavelet_trees.hpp"
#include <boost/functional/hash.hpp> 
#include <cstdlib>
#include <unordered_set>
#include <unordered_map>
#include <iostream>

using namespace sdsl;
using namespace std;

template < typename SEQUENCE > struct seq_hash
			       {
				 std::size_t operator() ( const SEQUENCE& seq ) const
				 {
				   std::size_t hash = 0 ;
				   boost::hash_range( hash, seq.begin(), seq.end() ) ;
				   return hash ;
				 }
};

template < typename SEQUENCE, typename T >

using sequence_map = std::unordered_map< SEQUENCE, T, seq_hash<SEQUENCE> > ;

template < typename SEQUENCE >

using sequence_set = std::unordered_set< SEQUENCE, seq_hash<SEQUENCE> > ;

csa_wt<wt_int<bit_vector,rank_support_v5<>>,2,2> csa_constr(std::string fname, char* int_al_fname, char* memory_log_fname, char* csa_file, bool fwd);

<<<<<<< HEAD
void precalc_kmer_matches (csa_wt<wt_int<bit_vector,rank_support_v5<>>,2,2>& csa, int k,   
			   sequence_map<std::vector<uint8_t>, std::list<std::pair<uint64_t,uint64_t>>>& kmer_idx, 
			   sequence_map<std::vector<uint8_t>, std::list<std::pair<uint64_t,uint64_t>>>& kmer_idx_rev,
			   sequence_map<std::vector<uint8_t>, std::list<std::vector<std::pair<uint32_t, std::vector<int>>>>>& kmer_sites,
			   std::vector<int>& mask_a, uint64_t maxx, sequence_set<std::vector<uint8_t>>& kmers_in_ref, char* kmerfile); 

uint64_t parse_masks(std::vector<uint64_t>& mask_s, std::vector<int>& mask_a, std::string sites_fname, std::string alleles_fname, std::vector<std::vector<int>>& covgs);

uint64_t bidir_search(csa_wt<wt_int<bit_vector,rank_support_v5<>>,2,2>& csa, 
=======
void precalc_kmer_matches (csa_wt<wt_int<bit_vector,rank_support_v5<>>,2,2> &csa, int k,   
			   sequence_map<std::vector<uint8_t>, std::list<std::pair<uint64_t,uint64_t>>>& kmer_idx, 
			   sequence_map<std::vector<uint8_t>, std::list<std::pair<uint64_t,uint64_t>>>& kmer_idx_rev,
			   sequence_map<std::vector<uint8_t>, std::list<std::vector<std::pair<uint32_t, std::vector<int>>>>>& kmer_sites,
			   std::vector<int> &mask_a, uint64_t maxx, sequence_set<std::vector<uint8_t>>& kmers_in_ref, std::vector<std::vector<uint8_t>> &kmerfile); 

uint64_t parse_masks(std::vector<uint64_t>& mask_s, std::vector<int>& mask_a, std::string sites_fname, std::string alleles_fname, std::vector<std::vector<int>>& covgs);

uint64_t bidir_search(csa_wt<wt_int<bit_vector,rank_support_v5<>>,2,2> &csa, 
>>>>>>> 6a1df377
		      uint64_t& left, uint64_t& right, 
		      uint64_t& left_rev, uint64_t& right_rev, 
		      uint8_t c);


<<<<<<< HEAD
std::pair<uint32_t, std::vector<int>> get_location(csa_wt<wt_int<bit_vector,rank_support_v5<>>,2,2>& csa,
		      uint64_t num_idx,
		      uint32_t num, bool last,
		      std::vector<int>& allele,
		      std::vector<int>& mask_a);

bool skip(csa_wt<wt_int<bit_vector,rank_support_v5<>>,2,2>& csa,
=======
std::pair<uint32_t, std::vector<int>> get_location(csa_wt<wt_int<bit_vector,rank_support_v5<>>,2,2> &csa,
		      uint64_t num_idx,
		      uint32_t num, bool last,
		      std::vector<int>& allele,
		      std::vector<int> &mask_a);

bool skip(csa_wt<wt_int<bit_vector,rank_support_v5<>>,2,2> &csa,
>>>>>>> 6a1df377
                      uint64_t& left, uint64_t& right,
                      uint64_t& left_rev, uint64_t& right_rev,
	              uint32_t num);

<<<<<<< HEAD
std::vector<uint8_t>::iterator bidir_search_bwd(csa_wt<wt_int<bit_vector,rank_support_v5<>>,2,2>& csa,
=======
std::vector<uint8_t>::iterator bidir_search_bwd(csa_wt<wt_int<bit_vector,rank_support_v5<>>,2,2> &csa,
>>>>>>> 6a1df377
						uint64_t left, uint64_t right,
						uint64_t left_rev, uint64_t right_rev,
						std::vector<uint8_t>::iterator pat_begin, std::vector<uint8_t>::iterator pat_end,
						std::list<std::pair<uint64_t,uint64_t>>& sa_intervals,
						std::list<std::pair<uint64_t,uint64_t>>& sa_intervals_rev,
						std::list<std::vector<std::pair<uint32_t, std::vector<int>>>>& sites,
<<<<<<< HEAD
						std::vector<int>& mask_a, uint64_t maxx, bool& first_del);


std::vector<uint8_t>::iterator bidir_search_fwd(csa_wt<wt_int<bit_vector,rank_support_v5<>>,2,2>& csa,
=======
						std::vector<int> &mask_a, uint64_t maxx, bool& first_del);


std::vector<uint8_t>::iterator bidir_search_fwd(csa_wt<wt_int<bit_vector,rank_support_v5<>>,2,2> &csa,
>>>>>>> 6a1df377
						uint64_t left, uint64_t right,
						uint64_t left_rev, uint64_t right_rev,
						std::vector<uint8_t>::iterator pat_begin, std::vector<uint8_t>::iterator pat_end,
						std::list<std::pair<uint64_t,uint64_t>>& sa_intervals,
						std::list<std::pair<uint64_t,uint64_t>>& sa_intervals_rev,
						std::list<std::vector<std::pair<uint32_t, std::vector<int>>>>& sites,
<<<<<<< HEAD
						std::vector<int>& mask_a, uint64_t maxx, bool& first_del);
=======
						std::vector<int> &mask_a, uint64_t maxx, bool& first_del);
>>>>>>> 6a1df377

#endif<|MERGE_RESOLUTION|>--- conflicted
+++ resolved
@@ -32,17 +32,6 @@
 
 csa_wt<wt_int<bit_vector,rank_support_v5<>>,2,2> csa_constr(std::string fname, char* int_al_fname, char* memory_log_fname, char* csa_file, bool fwd);
 
-<<<<<<< HEAD
-void precalc_kmer_matches (csa_wt<wt_int<bit_vector,rank_support_v5<>>,2,2>& csa, int k,   
-			   sequence_map<std::vector<uint8_t>, std::list<std::pair<uint64_t,uint64_t>>>& kmer_idx, 
-			   sequence_map<std::vector<uint8_t>, std::list<std::pair<uint64_t,uint64_t>>>& kmer_idx_rev,
-			   sequence_map<std::vector<uint8_t>, std::list<std::vector<std::pair<uint32_t, std::vector<int>>>>>& kmer_sites,
-			   std::vector<int>& mask_a, uint64_t maxx, sequence_set<std::vector<uint8_t>>& kmers_in_ref, char* kmerfile); 
-
-uint64_t parse_masks(std::vector<uint64_t>& mask_s, std::vector<int>& mask_a, std::string sites_fname, std::string alleles_fname, std::vector<std::vector<int>>& covgs);
-
-uint64_t bidir_search(csa_wt<wt_int<bit_vector,rank_support_v5<>>,2,2>& csa, 
-=======
 void precalc_kmer_matches (csa_wt<wt_int<bit_vector,rank_support_v5<>>,2,2> &csa, int k,   
 			   sequence_map<std::vector<uint8_t>, std::list<std::pair<uint64_t,uint64_t>>>& kmer_idx, 
 			   sequence_map<std::vector<uint8_t>, std::list<std::pair<uint64_t,uint64_t>>>& kmer_idx_rev,
@@ -52,21 +41,11 @@
 uint64_t parse_masks(std::vector<uint64_t>& mask_s, std::vector<int>& mask_a, std::string sites_fname, std::string alleles_fname, std::vector<std::vector<int>>& covgs);
 
 uint64_t bidir_search(csa_wt<wt_int<bit_vector,rank_support_v5<>>,2,2> &csa, 
->>>>>>> 6a1df377
 		      uint64_t& left, uint64_t& right, 
 		      uint64_t& left_rev, uint64_t& right_rev, 
 		      uint8_t c);
 
 
-<<<<<<< HEAD
-std::pair<uint32_t, std::vector<int>> get_location(csa_wt<wt_int<bit_vector,rank_support_v5<>>,2,2>& csa,
-		      uint64_t num_idx,
-		      uint32_t num, bool last,
-		      std::vector<int>& allele,
-		      std::vector<int>& mask_a);
-
-bool skip(csa_wt<wt_int<bit_vector,rank_support_v5<>>,2,2>& csa,
-=======
 std::pair<uint32_t, std::vector<int>> get_location(csa_wt<wt_int<bit_vector,rank_support_v5<>>,2,2> &csa,
 		      uint64_t num_idx,
 		      uint32_t num, bool last,
@@ -74,43 +53,27 @@
 		      std::vector<int> &mask_a);
 
 bool skip(csa_wt<wt_int<bit_vector,rank_support_v5<>>,2,2> &csa,
->>>>>>> 6a1df377
                       uint64_t& left, uint64_t& right,
                       uint64_t& left_rev, uint64_t& right_rev,
 	              uint32_t num);
 
-<<<<<<< HEAD
-std::vector<uint8_t>::iterator bidir_search_bwd(csa_wt<wt_int<bit_vector,rank_support_v5<>>,2,2>& csa,
-=======
 std::vector<uint8_t>::iterator bidir_search_bwd(csa_wt<wt_int<bit_vector,rank_support_v5<>>,2,2> &csa,
->>>>>>> 6a1df377
 						uint64_t left, uint64_t right,
 						uint64_t left_rev, uint64_t right_rev,
 						std::vector<uint8_t>::iterator pat_begin, std::vector<uint8_t>::iterator pat_end,
 						std::list<std::pair<uint64_t,uint64_t>>& sa_intervals,
 						std::list<std::pair<uint64_t,uint64_t>>& sa_intervals_rev,
 						std::list<std::vector<std::pair<uint32_t, std::vector<int>>>>& sites,
-<<<<<<< HEAD
-						std::vector<int>& mask_a, uint64_t maxx, bool& first_del);
-
-
-std::vector<uint8_t>::iterator bidir_search_fwd(csa_wt<wt_int<bit_vector,rank_support_v5<>>,2,2>& csa,
-=======
 						std::vector<int> &mask_a, uint64_t maxx, bool& first_del);
 
 
 std::vector<uint8_t>::iterator bidir_search_fwd(csa_wt<wt_int<bit_vector,rank_support_v5<>>,2,2> &csa,
->>>>>>> 6a1df377
 						uint64_t left, uint64_t right,
 						uint64_t left_rev, uint64_t right_rev,
 						std::vector<uint8_t>::iterator pat_begin, std::vector<uint8_t>::iterator pat_end,
 						std::list<std::pair<uint64_t,uint64_t>>& sa_intervals,
 						std::list<std::pair<uint64_t,uint64_t>>& sa_intervals_rev,
 						std::list<std::vector<std::pair<uint32_t, std::vector<int>>>>& sites,
-<<<<<<< HEAD
-						std::vector<int>& mask_a, uint64_t maxx, bool& first_del);
-=======
 						std::vector<int> &mask_a, uint64_t maxx, bool& first_del);
->>>>>>> 6a1df377
 
 #endif