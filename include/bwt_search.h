#include <cstdlib>
#include <unordered_set>
#include <unordered_map>
#include <iostream>


#include <boost/functional/hash.hpp>
#include <sdsl/suffix_arrays.hpp>
#include <sdsl/wavelet_trees.hpp>

#include "variants.hpp"

using namespace sdsl;
using namespace std;


#ifndef GRAMTOOLS_BWT_SEARCH_H
#define GRAMTOOLS_BWT_SEARCH_H


using CSA = csa_wt<wt_int<bit_vector, rank_support_v5<>>, 2, 16777216>;

template<typename SEQUENCE>
struct seq_hash {
    std::size_t operator()(const SEQUENCE &seq) const {
        std::size_t hash = 0;
        boost::hash_range(hash, seq.begin(), seq.end());
        return hash;
    }
};

template<typename SEQUENCE, typename T>
using sequence_map = std::unordered_map<SEQUENCE, T, seq_hash<SEQUENCE>>;

template<typename SEQUENCE>
using sequence_set = std::unordered_set<SEQUENCE, seq_hash<SEQUENCE>>;

CSA csa_constr(std::string fname, std::string int_al_fname,
               std::string memory_log_fname, std::string csa_file,
               bool fwd, bool verbose);

void precalc_kmer_matches(CSA &csa, int k,
                          sequence_map<std::vector<uint8_t>, std::list<std::pair<uint64_t, uint64_t>>> &kmer_idx,
                          sequence_map<std::vector<uint8_t>, std::list<std::pair<uint64_t, uint64_t>>> &kmer_idx_rev,
                          sequence_map<std::vector<uint8_t>, std::list<std::vector<std::pair<uint32_t, std::vector<int>>>>> &kmer_sites,
                          std::vector<int> &mask_a, uint64_t maxx, sequence_set<std::vector<uint8_t>> &kmers_in_ref,
<<<<<<< HEAD
                          std::vector<std::vector<uint8_t>> &kmerfile, const VariantMarkers &variants);
=======
                          std::vector<std::vector<uint8_t>> &kmerfile, unordered_map<uint8_t,vector<uint64_t>>& rank_all);

void precalc_ranks(CSA &csa,
		   std::unordered_map<uint8_t,vector<uint64_t>>& rank_all); 
>>>>>>> 82834b2c

uint64_t bidir_search(CSA &csa,
                      uint64_t &left, uint64_t &right,
                      uint64_t &left_rev, uint64_t &right_rev,
                      uint8_t c, unordered_map<uint8_t,vector<uint64_t>>& rank_all);


std::pair<uint32_t, std::vector<int>> get_location(CSA &csa,
                                                   uint64_t num_idx,
                                                   uint32_t num, bool last,
                                                   std::vector<int> &allele,
                                                   std::vector<int> &mask_a);

bool skip(CSA &csa,
          uint64_t &left, uint64_t &right,
          uint64_t &left_rev, uint64_t &right_rev,
          uint32_t num, uint64_t maxx);

std::vector<uint8_t>::iterator bidir_search_bwd(csa_wt<wt_int<bit_vector,rank_support_v5<>>,2,16777216> &csa,
                                                uint64_t left, uint64_t right,
                                                uint64_t left_rev, uint64_t right_rev,
                                                std::vector<uint8_t>::iterator pat_begin,
                                                std::vector<uint8_t>::iterator pat_end,
<<<<<<< HEAD
                                                std::list<std::pair<uint64_t,uint64_t>>& sa_intervals,
                                                std::list<std::pair<uint64_t,uint64_t>>& sa_intervals_rev,
                                                std::list<std::vector<std::pair<uint32_t, std::vector<int>>>>& sites,
                                                std::vector<int> &mask_a, uint64_t maxx, bool& first_del,
                                                bool kmer_precalc_done, const VariantMarkers &variants);
=======
                                                std::list<std::pair<uint64_t, uint64_t>> &sa_intervals,
                                                std::list<std::pair<uint64_t, uint64_t>> &sa_intervals_rev,
                                                std::list<std::vector<std::pair<uint32_t, std::vector<int>>>> &sites,
                                                std::vector<int> &mask_a, uint64_t maxx, bool &first_del,
                                                bool kmer_precalc_done, unordered_map<uint8_t,vector<uint64_t>>& rank_all);
>>>>>>> 82834b2c


std::vector<uint8_t>::iterator bidir_search_fwd(CSA &csa,
                                                uint64_t left, uint64_t right,
                                                uint64_t left_rev, uint64_t right_rev,
                                                std::vector<uint8_t>::iterator pat_begin,
                                                std::vector<uint8_t>::iterator pat_end,
                                                std::list<std::pair<uint64_t, uint64_t>> &sa_intervals,
                                                std::list<std::pair<uint64_t, uint64_t>> &sa_intervals_rev,
                                                std::list<std::vector<std::pair<uint32_t, std::vector<int>>>> &sites,
                                                std::vector<int> &mask_a, uint64_t maxx, bool &first_del,
                                                bool kmer_precalc_done, unordered_map<uint8_t,vector<uint64_t>>& rank_all);

#endif //GRAMTOOLS_BWT_SEARCH_H<|MERGE_RESOLUTION|>--- conflicted
+++ resolved
@@ -44,14 +44,10 @@
                           sequence_map<std::vector<uint8_t>, std::list<std::pair<uint64_t, uint64_t>>> &kmer_idx_rev,
                           sequence_map<std::vector<uint8_t>, std::list<std::vector<std::pair<uint32_t, std::vector<int>>>>> &kmer_sites,
                           std::vector<int> &mask_a, uint64_t maxx, sequence_set<std::vector<uint8_t>> &kmers_in_ref,
-<<<<<<< HEAD
-                          std::vector<std::vector<uint8_t>> &kmerfile, const VariantMarkers &variants);
-=======
-                          std::vector<std::vector<uint8_t>> &kmerfile, unordered_map<uint8_t,vector<uint64_t>>& rank_all);
+                          std::vector<std::vector<uint8_t>> &kmerfile, const VariantMarkers &variants,
+                          unordered_map<uint8_t,vector<uint64_t>>& rank_all);
 
-void precalc_ranks(CSA &csa,
-		   std::unordered_map<uint8_t,vector<uint64_t>>& rank_all); 
->>>>>>> 82834b2c
+void precalc_ranks(CSA &csa, std::unordered_map<uint8_t,vector<uint64_t>>& rank_all);
 
 uint64_t bidir_search(CSA &csa,
                       uint64_t &left, uint64_t &right,
@@ -75,19 +71,12 @@
                                                 uint64_t left_rev, uint64_t right_rev,
                                                 std::vector<uint8_t>::iterator pat_begin,
                                                 std::vector<uint8_t>::iterator pat_end,
-<<<<<<< HEAD
                                                 std::list<std::pair<uint64_t,uint64_t>>& sa_intervals,
                                                 std::list<std::pair<uint64_t,uint64_t>>& sa_intervals_rev,
                                                 std::list<std::vector<std::pair<uint32_t, std::vector<int>>>>& sites,
                                                 std::vector<int> &mask_a, uint64_t maxx, bool& first_del,
-                                                bool kmer_precalc_done, const VariantMarkers &variants);
-=======
-                                                std::list<std::pair<uint64_t, uint64_t>> &sa_intervals,
-                                                std::list<std::pair<uint64_t, uint64_t>> &sa_intervals_rev,
-                                                std::list<std::vector<std::pair<uint32_t, std::vector<int>>>> &sites,
-                                                std::vector<int> &mask_a, uint64_t maxx, bool &first_del,
-                                                bool kmer_precalc_done, unordered_map<uint8_t,vector<uint64_t>>& rank_all);
->>>>>>> 82834b2c
+                                                bool kmer_precalc_done, const VariantMarkers &variants,
+                                                unordered_map<uint8_t,vector<uint64_t>>& rank_all);
 
 
 std::vector<uint8_t>::iterator bidir_search_fwd(CSA &csa,
