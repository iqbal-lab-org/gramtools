--- conflicted
+++ resolved
@@ -28,11 +28,8 @@
     uint64_t maxx;
     KmersRef *kmers_in_ref;
     std::vector<std::vector<uint8_t>> *kmers;
-<<<<<<< HEAD
     std::unordered_map<uint8_t,std::vector<uint64_t>> *rank_all;
-=======
     int thread_id;
->>>>>>> adadf58a
 };
 
 void *worker(void *st);
