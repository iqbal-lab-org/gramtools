--- conflicted
+++ resolved
@@ -1,8 +1,4 @@
-<<<<<<< HEAD
 #include "bwt_search.hpp"
-=======
-#include "bwt_search.h"
->>>>>>> a37162be
 #include "variants.hpp"
 
 
@@ -23,24 +19,15 @@
 
 std::vector<std::string> split(std::string cad, std::string delim);
 
-<<<<<<< HEAD
 using KmerIdx = sequence_map<std::vector<uint8_t>, std::list<std::pair<uint64_t, uint64_t>>>;
 using KmerSites = sequence_map<std::vector<uint8_t>, std::list<std::vector<std::pair<uint32_t, std::vector<int>>>>>;
 using KmersRef = sequence_set<std::vector<uint8_t>>;
 
 struct ThreadData {
-=======
-struct thread_data {
-    VariantMarkers *variants;
-    csa_wt<wt_int<bit_vector, rank_support_v5<>>, 2, 16777216> *csa;
-    int k;
->>>>>>> a37162be
     KmerIdx *kmer_idx, *kmer_idx_rev;
     KmerSites *kmer_sites;
     KmersRef *kmers_in_ref;
     std::vector<std::vector<uint8_t>> *kmers;
-<<<<<<< HEAD
-
     int thread_id;
     const FM_Index *fm_index;
     const DNA_Rank *rank_all;
@@ -48,21 +35,10 @@
     int k;
     const std::vector<int> *mask_a;
     uint64_t maxx;
-=======
-    std::unordered_map<uint8_t,std::vector<uint64_t>> *rank_all;
-    int thread_id;
->>>>>>> a37162be
 };
 
 void *worker(void *st);
 
-<<<<<<< HEAD
-=======
-void gen_precalc_kmers(csa_wt<wt_int<bit_vector, rank_support_v5<>>, 2, 16777216> &csa,
-                       std::vector<int> &mask_a, std::string kmer_fname, uint64_t maxx,
-                       int k, VariantMarkers &variants, std::unordered_map<uint8_t,std::vector<uint64_t>>& rank_all);
-
->>>>>>> a37162be
 void read_precalc_kmers(std::string fil, KmerIdx &kmer_idx,
                         KmerIdx &kmer_idx_rev, KmerSites &kmer_sites,
                         KmersRef &kmers_in_ref);
@@ -73,7 +49,6 @@
     KmersRef in_reference;
 };
 
-<<<<<<< HEAD
 KmersData get_kmers(const FM_Index &fm_index,
                     const std::vector<int> &mask_a,
                     const std::string &kmer_fname,
@@ -101,11 +76,6 @@
                        const std::vector<int> &mask_a,
                        const int k,
                        const uint64_t maxx);
-=======
-KmersData get_kmers(csa_wt<wt_int<bit_vector,rank_support_v5<>>,2,16777216> &csa,
-                    std::vector<int> &mask_a, std::string kmer_fname, uint64_t maxx,
-                    int k, VariantMarkers &variants, std::unordered_map<uint8_t,std::vector<uint64_t>>& rank_all);
->>>>>>> a37162be
 
 
 #endif //GRAMTOOLS_KMERS_HPP