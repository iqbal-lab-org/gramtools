--- conflicted
+++ resolved
@@ -39,13 +39,8 @@
 void *worker(void *st);
 
 void gen_precalc_kmers(csa_wt<wt_int<bit_vector, rank_support_v5<>>, 2, 16777216> &csa,
-                       std::vector<int> &mask_a, std::string kmer_fname,
-<<<<<<< HEAD
-                       uint64_t maxx, int k, VariantMarkers &variants);
-=======
-                       uint64_t maxx, int k, 
-		       std::unordered_map<uint8_t,std::vector<uint64_t>>& rank_all);
->>>>>>> 82834b2c
+                       std::vector<int> &mask_a, std::string kmer_fname, uint64_t maxx,
+                       int k, VariantMarkers &variants, std::unordered_map<uint8_t,std::vector<uint64_t>>& rank_all);
 
 void read_precalc_kmers(std::string fil, KmerIdx &kmer_idx,
                         KmerIdx &kmer_idx_rev, KmerSites &kmer_sites,
@@ -58,12 +53,8 @@
 };
 
 KmersData get_kmers(csa_wt<wt_int<bit_vector,rank_support_v5<>>,2,16777216> &csa,
-                    std::vector<int> &mask_a, std::string kmer_fname,
-<<<<<<< HEAD
-                    uint64_t maxx, int k, VariantMarkers &variants);
-=======
-                    uint64_t maxx, int k, std::unordered_map<uint8_t,std::vector<uint64_t>>& rank_all);
->>>>>>> 82834b2c
+                    std::vector<int> &mask_a, std::string kmer_fname, uint64_t maxx,
+                    int k, VariantMarkers &variants, std::unordered_map<uint8_t,std::vector<uint64_t>>& rank_all);
 
 
 #endif //GRAMTOOLS_KMERS_HPP