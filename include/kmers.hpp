--- conflicted
+++ resolved
@@ -1,8 +1,4 @@
-<<<<<<< HEAD
-#include "bwt_search.h"
-=======
 #include "bwt_search.hpp"
->>>>>>> 79c8f1f7
 #include "variants.hpp"
 
 
@@ -23,23 +19,15 @@
 
 std::vector<std::string> split(std::string cad, std::string delim);
 
-<<<<<<< HEAD
-struct thread_data {
-    VariantMarkers *variants;
-    csa_wt<wt_int<bit_vector, rank_support_v5<>>, 2, 16777216> *csa;
-    int k;
-=======
 using KmerIdx = sequence_map<std::vector<uint8_t>, std::list<std::pair<uint64_t, uint64_t>>>;
 using KmerSites = sequence_map<std::vector<uint8_t>, std::list<std::vector<std::pair<uint32_t, std::vector<int>>>>>;
 using KmersRef = sequence_set<std::vector<uint8_t>>;
 
 struct ThreadData {
->>>>>>> 79c8f1f7
     KmerIdx *kmer_idx, *kmer_idx_rev;
     KmerSites *kmer_sites;
     KmersRef *kmers_in_ref;
     std::vector<std::vector<uint8_t>> *kmers;
-    std::unordered_map<uint8_t,std::vector<uint64_t>> *rank_all;
     int thread_id;
     const FM_Index *fm_index;
     const DNA_Rank *rank_all;
@@ -51,15 +39,6 @@
 
 void *worker(void *st);
 
-<<<<<<< HEAD
-void gen_precalc_kmers(csa_wt<wt_int<bit_vector, rank_support_v5<>>, 2, 16777216> &csa,
-                       std::vector<int> &mask_a, std::string kmer_fname, uint64_t maxx,
-                       int k, VariantMarkers &variants,
-                       std::unordered_map<uint8_t,std::vector<uint64_t>>& rank_all,
-                       const int thread_count);
-
-=======
->>>>>>> 79c8f1f7
 void read_precalc_kmers(std::string fil, KmerIdx &kmer_idx,
                         KmerIdx &kmer_idx_rev, KmerSites &kmer_sites,
                         KmersRef &kmers_in_ref);
@@ -70,11 +49,6 @@
     KmersRef in_reference;
 };
 
-<<<<<<< HEAD
-KmersData get_kmers(csa_wt<wt_int<bit_vector,rank_support_v5<>>,2,16777216> &csa,
-                    std::vector<int> &mask_a, std::string kmer_fname, uint64_t maxx,
-                    int k, VariantMarkers &variants, std::unordered_map<uint8_t,std::vector<uint64_t>>& rank_all);
-=======
 KmersData get_kmers(const FM_Index &fm_index,
                     const std::vector<int> &mask_a,
                     const std::string &kmer_fname,
@@ -102,7 +76,6 @@
                        const std::vector<int> &mask_a,
                        const int k,
                        const uint64_t maxx);
->>>>>>> 79c8f1f7
 
 
 #endif //GRAMTOOLS_KMERS_HPP