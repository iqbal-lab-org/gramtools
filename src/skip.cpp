#include "sdsl/suffix_arrays.hpp"
#include "sdsl/wavelet_trees.hpp"
#include <cassert>
#include "bwt_search.h"
#include <tuple>
#include <cstdint>
#include <algorithm>

//need to skip chromosome separators as well

using namespace sdsl;

<<<<<<< HEAD
bool skip(csa_wt<wt_int<bit_vector,rank_support_v5<>>,2,2>& csa,
=======
bool skip(csa_wt<wt_int<bit_vector,rank_support_v5<>>,2,2> &csa,
>>>>>>> 6a1df377
                      uint64_t& left, uint64_t& right,
                      uint64_t& left_rev, uint64_t& right_rev,
                      uint32_t num)
{
  uint64_t site_end,site_start,ind_start,ind_end;
  bool last=false;

  assert(left < right);
  assert(right <= csa.size());
  assert(num > 4);

  if (num%2==1) {
    uint64_t num_begin = csa.C[csa.char2comp[num]];

    site_end=std::max(csa[num_begin],csa[num_begin+1]); 
    site_start=std::min(csa[num_begin],csa[num_begin+1]);

    if (csa[num_begin]>csa[num_begin+1]) {
      ind_end=num_begin;
      ind_start=num_begin+1;
    }
    else {
      ind_end=num_begin+1;
      ind_start=num_begin;
    }

    if (right-left==1) {
      if (csa[left]==site_end+1) {
	last=true;

	left=num_begin;
	right=csa.C[csa.char2comp[num+2]];

	left_rev=left;
	right_rev=right;
      }
      else {
	//site=num;
	//allele.push_back(1);

	left=ind_start;
	right=ind_start+1;

	left_rev=right;
	right_rev=left;
	//	first=T;
      }
    }
    else {
      //site=num;
      //allele.push_back(1);

      left=num_begin;
      right=csa.C[csa.char2comp[num+2]];      

      left_rev=left;
      right_rev=right;
      //first=T;
    }
  }
  else {
    uint64_t num_begin = csa.C[csa.char2comp[num-1]];

    site_start=std::min(csa[num_begin],csa[num_begin+1]);
    site_end=std::max(csa[num_begin],csa[num_begin+1]);

    /*
    if (right-left==1) {
      site=num-1;
      allele.push_back(mask_a[csa[left]]);
    }
    else {
      site=num-1;
      for (i=left;i<right;i++)
	allele.push_back(mask_a[csa[i]]);
    }
    */
    if (csa[num_begin]<csa[num_begin+1]) {
      left=num_begin;
      right=num_begin+1;
    
      //left_rev=site_end;
      //right_rev=site_end+1;
      left_rev=num_begin+1;
      right_rev=num_begin+2;
    }
    else {
      left=num_begin+1;
      right=num_begin+2;
      
      //left_rev=site_end;
      //right_rev=site_end+1;
      left_rev=num_begin;
      right_rev=num_begin+1;
    }
  }

  assert(right>left);
  assert(right_rev-left_rev == right-left);

  return (last);
}<|MERGE_RESOLUTION|>--- conflicted
+++ resolved
@@ -10,11 +10,7 @@
 
 using namespace sdsl;
 
-<<<<<<< HEAD
-bool skip(csa_wt<wt_int<bit_vector,rank_support_v5<>>,2,2>& csa,
-=======
 bool skip(csa_wt<wt_int<bit_vector,rank_support_v5<>>,2,2> &csa,
->>>>>>> 6a1df377
                       uint64_t& left, uint64_t& right,
                       uint64_t& left_rev, uint64_t& right_rev,
                       uint32_t num)
