# A sample Makefile for building Google Test and using it in user
# tests.  Please tweak it to suit your environment and project.  You
# may want to move it to your project's root directory.
#
# SYNOPSIS:
#
#   make [all]  - makes everything.
#   make TARGET - makes the given target.
#   make clean  - removes all files generated by make.

# Please tweak the following variable definitions as needed by your
# project, except GTEST_HEADERS, which you can use in your own targets
# but shouldn't modify.

# Points to the root of Google Test, relative to where this file is.
# Remember to tweak this if you move this file.
GTEST_DIR = /home/sm0179/gtest-1.7.0

# Where to find user code.
USER_DIR = .
UTILS_DIR=../utils
UTILS_INC=-I../utils -I /data2/apps/htslib -I /data2/apps

# Flags passed to the preprocessor.
# Set Google Test's header directory as a system directory, such that
# the compiler doesn't generate warnings in Google Test headers.
CPPFLAGS += -isystem $(GTEST_DIR)/include $(UTILS_INC)

# Flags passed to the C++ compiler.
CXXFLAGS += -std=c++11 -g -Wall -Wextra -pthread 
<<<<<<< HEAD
EXTRAFLAGS += -O3 
=======
EXTRAFLAGS += -O3
>>>>>>> 7aa05f1f

# All tests produced by this Makefile.  Remember to add new tests you
# created to the list.
TESTS = unittest_bidir_search_bwd_fwd vBWT

# All Google Test headers.  Usually you shouldn't change this
# definition.
GTEST_HEADERS = $(GTEST_DIR)/include/gtest/*.h \
                $(GTEST_DIR)/include/gtest/internal/*.h
SDSL_HEADERS= /home/sm0179/include/
VBWT_HEADERS= ../include/
#SDSL_HEADERS= /home/zam/include/
#VBWT_HEADERS= /home/zam/dev/git/gramtools/include/
BOOST_HEADERS= /data2/apps/boost_1_60_0/

LIBS=/home/sm0179/lib/ 
LIBS2=/data2/apps/htslib/


# House-keeping build targets.

all : $(TESTS)

clean :
	rm -f $(TESTS) gtest.a gtest_main.a *.o

# Builds gtest.a and gtest_main.a.

# Usually you shouldn't tweak such internal variables, indicated by a
# trailing _.
GTEST_SRCS_ = $(GTEST_DIR)/src/*.cc $(GTEST_DIR)/src/*.h $(GTEST_HEADERS)

# For simplicity and to avoid depending on Google Test's
# implementation details, the dependencies specified below are
# conservative and not optimized.  This is fine as Google Test
# compiles fast and for ordinary users its source rarely changes.
gtest-all.o : $(GTEST_SRCS_)
	$(CXX) $(CPPFLAGS) -I$(GTEST_DIR) $(CXXFLAGS) -c \
            $(GTEST_DIR)/src/gtest-all.cc

gtest_main.o : $(GTEST_SRCS_)
	$(CXX) $(CPPFLAGS) -I$(GTEST_DIR) $(CXXFLAGS) -c \
            $(GTEST_DIR)/src/gtest_main.cc

gtest.a : gtest-all.o
	$(AR) $(ARFLAGS) $@ $^

gtest_main.a : gtest-all.o gtest_main.o
	$(AR) $(ARFLAGS) $@ $^

# Builds a sample test.  A test should link with either gtest.a or
# gtest_main.a, depending on whether it defines its own main()
# function.


bidir_search.o: $(USER_DIR)/bidir_search.cpp $(VBWT_HEADERS)/bwt_search.h $(GTEST_HEADERS)
	$(CXX) $(CPPFLAGS) $(CXXFLAGS) $(EXTRAFLAGS) -I $(SDSL_HEADERS) -I $(VBWT_HEADERS) -L $(LIBS) -c $(USER_DIR)/bidir_search.cpp -lsdsl -ldivsufsort -ldivsufsort64

skip.o: $(USER_DIR)/skip.cpp $(VBWT_HEADERS)/bwt_search.h $(GTEST_HEADERS)
	$(CXX) $(CPPFLAGS) $(CXXFLAGS) $(EXTRAFLAGS) -I $(SDSL_HEADERS) -I $(VBWT_HEADERS) -I $(BOOST_HEADERS) -L $(LIBS) -c $(USER_DIR)/skip.cpp -lsdsl -ldivsufsort -ldivsufsort64

get_location.o: $(USER_DIR)/get_location.cpp $(VBWT_HEADERS)/bwt_search.h $(GTEST_HEADERS)
	$(CXX) $(CPPFLAGS) $(CXXFLAGS) $(EXTRAFLAGS) -I $(SDSL_HEADERS) -I $(VBWT_HEADERS) -I $(BOOST_HEADERS) -L $(LIBS) -c $(USER_DIR)/get_location.cpp -lsdsl -ldivsufsort -ldivsufsort64

bidir_search_bwd.o: $(USER_DIR)/bidir_search_bwd.cpp $(VBWT_HEADERS)/bwt_search.h $(GTEST_HEADERS)
	$(CXX) $(CPPFLAGS) $(CXXFLAGS) $(EXTRAFLAGS) -I $(SDSL_HEADERS) -I $(VBWT_HEADERS) -I $(BOOST_HEADERS) -L $(LIBS) -c $(USER_DIR)/bidir_search_bwd.cpp -lsdsl -ldivsufsort -ldivsufsort64

bidir_search_fwd.o: $(USER_DIR)/bidir_search_fwd.cpp $(VBWT_HEADERS)/bwt_search.h $(GTEST_HEADERS)
	$(CXX) $(CPPFLAGS) $(CXXFLAGS) $(EXTRAFLAGS) -I $(SDSL_HEADERS) -I $(VBWT_HEADERS) -I $(BOOST_HEADERS) -L $(LIBS) -c $(USER_DIR)/bidir_search_fwd.cpp -lsdsl -ldivsufsort -ldivsufsort64

precalc_kmer_matches.o: $(USER_DIR)/precalc_kmer_matches.cpp $(VBWT_HEADERS)/bwt_search.h $(GTEST_HEADERS)
	$(CXX) $(CPPFLAGS) $(CXXFLAGS) $(EXTRAFLAGS) -I $(SDSL_HEADERS) -I $(VBWT_HEADERS) -I $(BOOST_HEADERS) -L $(LIBS) -c $(USER_DIR)/precalc_kmer_matches.cpp -lsdsl -ldivsufsort -ldivsufsort64

parse_masks.o: $(USER_DIR)/parse_masks.cpp $(VBWT_HEADERS)/bwt_search.h $(GTEST_HEADERS)
	$(CXX) $(CPPFLAGS) $(CXXFLAGS) $(EXTRAFLAGS) -I $(SDSL_HEADERS) -I $(VBWT_HEADERS) -I $(BOOST_HEADERS) -L $(LIBS) -c $(USER_DIR)/parse_masks.cpp -lsdsl -ldivsufsort -ldivsufsort64

csa_construction.o: $(USER_DIR)/csa_construction.cpp $(VBWT_HEADERS)/bwt_search.h $(GTEST_HEADERS)
	$(CXX) $(CPPFLAGS) $(CXXFLAGS) $(EXTRAFLAGS) -I $(SDSL_HEADERS) -I $(VBWT_HEADERS) -I $(BOOST_HEADERS) -L $(LIBS) -c $(USER_DIR)/csa_construction.cpp -lsdsl -ldivsufsort -ldivsufsort64

map.o: $(USER_DIR)/map.cpp $(VBWT_HEADERS)/bwt_search.h $(GTEST_HEADERS)
	$(CXX) $(CPPFLAGS) $(CXXFLAGS) $(EXTRAFLAGS) -I $(SDSL_HEADERS) -I $(VBWT_HEADERS) -I $(BOOST_HEADERS) -L $(LIBS) -c $(USER_DIR)/map.cpp -lsdsl -ldivsufsort -ldivsufsort64

vBWT: bidir_search.o skip.o get_location.o bidir_search_bwd.o bidir_search_fwd.o precalc_kmer_matches.o parse_masks.o csa_construction.o map.o precalc_gen.hpp
	$(CXX) $(CPPFLAGS) $(CXXFLAGS) $(EXTRAFLAGS) -I $(SDSL_HEADERS) -I $(VBWT_HEADERS) -I $(BOOST_HEADERS) -L $(LIBS) -L $(LIBS2) $^ -o $@ -lsdsl -ldivsufsort -ldivsufsort64 -lhts -lz


#Bwt_search.o : $(USER_DIR)/bwt_search.cpp $(USER_DIR)/bwt_search.h libsdsl.a $(GTEST_HEADERS)
#	$(CXX) $(CPPFLAGS) $(CXXFLAGS) $(EXTRAFLAGS) -I $(SDSL_HEADERS) -I $(VBWT_HEADERS) -L $(LIBS) -c $(USER_DIR)/bwt_search.cpp -lsdsl -ldivsufsort -ldivsufsort64

unittest_bidir_search_bwd_fwd.o : $(USER_DIR)/test/unittest_bidir_search_bwd_fwd.cpp $(VBWT_HEADERS)/bwt_search.h $(GTEST_HEADERS)
	$(CXX) $(CPPFLAGS) $(CXXFLAGS) -I $(SDSL_HEADERS) -I $(VBWT_HEADERS) -I $(BOOST_HEADERS) -c $(USER_DIR)/test/unittest_bidir_search_bwd_fwd.cpp

unittest_bidir_search_bwd_fwd : bidir_search.o skip.o get_location.o csa_construction.o bidir_search_bwd.o bidir_search_fwd.o unittest_bidir_search_bwd_fwd.o 
	$(CXX) $(CPPFLAGS) $(CXXFLAGS) $(EXTRAFLAGS) -I $(SDSL_HEADERS) -I $(VBWT_HEADERS) -L$(GTEST_DIR) -L $(LIBS) $^ -o $@ -lsdsl -ldivsufsort -ldivsufsort64 -lgtest -lpthread<|MERGE_RESOLUTION|>--- conflicted
+++ resolved
@@ -28,11 +28,8 @@
 
 # Flags passed to the C++ compiler.
 CXXFLAGS += -std=c++11 -g -Wall -Wextra -pthread 
-<<<<<<< HEAD
-EXTRAFLAGS += -O3 
-=======
 EXTRAFLAGS += -O3
->>>>>>> 7aa05f1f
+
 
 # All tests produced by this Makefile.  Remember to add new tests you
 # created to the list.
