#include "sdsl/suffix_arrays.hpp"
#include "sdsl/wavelet_trees.hpp"
#include <cassert>
#include "bwt_search.hpp"
#include <tuple>
#include <cstdint>

#include "skip.hpp"

using namespace sdsl;

std::vector<uint8_t>::iterator bidir_search_fwd(csa_wt<wt_int<bit_vector,rank_support_v5<>>,2,16777216>& csa_rev,
						uint64_t left, uint64_t right,
						uint64_t left_rev, uint64_t right_rev,
						std::vector<uint8_t>::iterator pat_begin, std::vector<uint8_t>::iterator pat_end,
						std::list<std::pair<uint64_t,uint64_t>>& sa_intervals, 
						std::list<std::pair<uint64_t,uint64_t>>& sa_intervals_rev,
						std::list<std::vector<std::pair<uint32_t, std::vector<int>>>>& sites,
						std::vector<int> &mask_a, uint64_t maxx, bool& first_del,
						bool kmer_precalc_done, std::unordered_map<uint8_t,std::vector<uint64_t>>& rank_all)

//need to swap * with *_rev everywhere
{
	std::list<std::vector<std::pair<uint32_t, std::vector<int>>>>::iterator it_s,it_s_end;
	std::vector<uint8_t>::iterator pat_it=pat_begin;
	std::list<std::pair<uint64_t,uint64_t>>::iterator it, it_rev, it_end, it_rev_end;
	uint8_t c=*pat_begin;
	bool last,ignore;
	uint64_t left_new, right_new, left_rev_new, right_rev_new;
	std::vector<std::pair<uint32_t, std::vector<int>>> empty_pair_vector;
	std::vector<int> allele_empty;

	assert(left<right);
	assert(right<=csa_rev.size());

	if (sa_intervals.empty()) {
		sa_intervals.push_back(std::make_pair(left,right));
		sa_intervals_rev.push_back(std::make_pair(left_rev,right_rev));
		sites.push_back(empty_pair_vector);
	}

	while (pat_it<pat_end && !sa_intervals.empty()) {

		assert(sa_intervals.size()==sa_intervals_rev.size());
		assert(sa_intervals.size()==sites.size());

		it=sa_intervals.begin();
		it_rev=sa_intervals_rev.begin();
		it_s=sites.begin();

		it_end=sa_intervals.end(); // make these constant iterators
		it_rev_end=sa_intervals_rev.end();
		it_s_end=sites.end();

		if ( (pat_it!=pat_begin) or (kmer_precalc_done==true) ) { 
		  for(;it!=it_end && it_rev!=it_rev_end && it_s!=it_s_end; ++it, ++it_rev, ++it_s) {
		    std::vector<std::pair<uint64_t,uint64_t>> res
		      =csa_rev.wavelet_tree.range_search_2d((*it).first, (*it).second-1, 5, maxx).second;
		    //might want to sort res based on pair.second - from some examples it looks like sdsl already does that so res is already sorted 
		    uint32_t prev_num=0;
		    for (auto z=res.begin(),zend=res.end();z!=zend;++z) {
		      uint64_t i=(*z).first;
		      uint32_t num=(*z).second;
		      
		      if ( (num==prev_num)|| (num%2==0 && num==prev_num+1)) ignore=true;
		      else ignore=false;

		      left_new=(*it).first;
		      right_new=(*it).second;
		      
		      //need original [l,r] to for the next loop iterations

		      left_rev_new=(*it_rev).first;
		      right_rev_new=(*it_rev).second;

		      if (num!=prev_num && num%2==1) {
			if (z+1!=zend && num==(*(z+1)).second) {
			  left_new=csa_rev.C[csa_rev.char2comp[num]]; //need to modify left_rev_new as well?
			  right_new=left_new+2;
			}
			else {
			  left_new=i;
			  right_new=i+1;
			}
		      }
		      
		      last=skip(csa_rev,left_new,right_new,left_rev_new,right_rev_new,num,maxx);

		      // how to alternate between forward and backward?
		      if (it==sa_intervals.begin() && first_del==false && !ignore) {
			sa_intervals.push_back(std::make_pair(left_new,right_new));
			sa_intervals_rev.push_back(std::make_pair(left_rev_new,right_rev_new));
			sites.push_back( std::vector<std::pair<uint32_t, std::vector<int>>>(1,get_location(csa_rev,i,num,last,allele_empty,mask_a)));
					 allele_empty.clear();
					 
					 }		    
					 //there will be entries with pair.second empty (corresp to allele) coming from crossing the last marker
					//can delete them here or in top a fcn when calculating coverages
					else {
						if (ignore) {
							if (num%2==0) sites.back().back()=get_location(csa_rev,i,num,last,sites.back().back().second,mask_a);
							//else ?
						}
						else {
							*it=std::make_pair(left_new,right_new);
							*it_rev=std::make_pair(left_rev_new,right_rev_new);
							(*it_s).push_back(get_location(csa_rev,i,num,last,allele_empty,mask_a));
							allele_empty.clear();
						}
					}
					prev_num=num;  
				}
			}
		}

		assert(sa_intervals.size()==sa_intervals_rev.size());
		assert(sa_intervals.size()==sites.size());

		it=sa_intervals.begin();
		it_rev=sa_intervals_rev.begin();	
		it_s=sites.begin();

		while (it!=sa_intervals.end() && it_rev!=sa_intervals_rev.end() && it_s!=sites.end()) {	
			//calculate sum to return- can do this in top fcns
<<<<<<< HEAD
		  if (bidir_search(csa_rev,(*it).first,(*it).second,(*it_rev).first,(*it_rev).second,c,rank_all)>0) {
=======
		  if (bidir_search(c, it, it_rev,csa_rev, rank_all)>0) {
>>>>>>> 7d193c64
				++it;
				++it_rev;
				++it_s;
			}
			else {
				if (it==sa_intervals.begin()) first_del=true;
				//might need to see first_del from top fcns to check if there are matches in the reference
				it=sa_intervals.erase(it);
				it_rev=sa_intervals_rev.erase(it_rev);
				it_s=sites.erase(it_s);
			}
		}
		++pat_it;
		c=*pat_it;
	}  

	if (pat_it!=pat_begin) return(pat_it); // where it got stuck
	else {
		if (!sa_intervals.empty()) return(pat_end);
		else return(pat_begin); //where it got stuck
	}

}			     			     			          <|MERGE_RESOLUTION|>--- conflicted
+++ resolved
@@ -122,11 +122,7 @@
 
 		while (it!=sa_intervals.end() && it_rev!=sa_intervals_rev.end() && it_s!=sites.end()) {	
 			//calculate sum to return- can do this in top fcns
-<<<<<<< HEAD
-		  if (bidir_search(csa_rev,(*it).first,(*it).second,(*it_rev).first,(*it_rev).second,c,rank_all)>0) {
-=======
 		  if (bidir_search(c, it, it_rev,csa_rev, rank_all)>0) {
->>>>>>> 7d193c64
 				++it;
 				++it_rev;
 				++it_s;
