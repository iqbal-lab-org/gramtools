--- conflicted
+++ resolved
@@ -35,17 +35,11 @@
     MasksParser masks(params.site_mask_fpath, params.allele_mask_fpath);
     timer_report.record("Parse masks");
     // TODO: should allele_coverage be separated from the masks data structure?
-<<<<<<< HEAD
-
     std::cout << "Maximum alphabet number: " << masks.max_alphabet_num << std::endl;
 
     precalc_ranks(fm_index, rank_all);
     timer_report.record("Pre-calc ranks");
 
-=======
-    std::cout << "Maximum alphabet number: " << masks.max_alphabet_num << std::endl;
-    
->>>>>>> fbc8df24
     std::cout << "Pre-calculating kmers" << std::endl;
     KmersData kmers = get_kmers(fm_index, masks.allele, params.prg_kmers_fpath,
                                 masks.max_alphabet_num, params.kmers_size, rank_all);
