--- conflicted
+++ resolved
@@ -43,19 +43,12 @@
 
     std::cout << "Pre-calculating kmers" << std::endl;
     KmersData kmers = get_kmers(fm_index, masks.allele, params.prg_kmers_fpath,
-<<<<<<< HEAD
-                                masks.max_alphabet_num, params.kmers_size, variants);
+                                masks.max_alphabet_num, params.kmers_size, variants, rank_all);
     timer_report.record("Pre-calc kmers");
 
     std::cout << "Mapping" << std::endl;
-    uint64_t count_mapped = map_festa(params, masks, kmers, fm_index, variants);
-=======
-                                masks.max_alphabet_num, params.kmers_size, rank_all);
-    timer_report.record("Pre-calc kmers");
+    uint64_t count_mapped = map_festa(params, masks, kmers, fm_index, variants, rank_all);
 
-    std::cout << "Mapping" << std::endl;
-    uint64_t count_mapped = map_festa(params, masks, kmers, fm_index, rank_all);
->>>>>>> 82834b2c
     std::cout << "Count mapped: " << count_mapped << std::endl;
     timer_report.record("Mapping");
 
