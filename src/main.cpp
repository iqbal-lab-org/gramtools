--- conflicted
+++ resolved
@@ -24,20 +24,13 @@
 int main(int argc, const char *const *argv) {
     auto params = parse_command_line_parameters(argc, argv);
     TimerReport timer_report;
-    std::unordered_map<uint8_t,vector<uint64_t>> rank_all;
 
     std::cout << "Constructing FM-index" << std::endl;
-<<<<<<< HEAD
     const FM_Index fm_index = construct_fm_index(params.prg_fpath,
                                                  params.prg_integer_alphabet_fpath,
                                                  params.fm_index_memory_log_fpath,
                                                  params.fm_index_fpath, true);
-=======
-    FM_Index fm_index = construct_fm_index(params.prg_fpath,
-                                           params.prg_integer_alphabet_fpath,
-                                           params.fm_index_memory_log_fpath,
-                                           params.fm_index_fpath, true);
->>>>>>> 512512d2
+
     timer_report.record("Construct FM-index");
 
     const VariantMarkers variants = parse_variants(fm_index);
@@ -48,7 +41,6 @@
     timer_report.record("Parse masks");
     // TODO: should allele_coverage be separated from the masks data structure?
 
-<<<<<<< HEAD
     const DNA_Rank rank_all = calc_ranks(fm_index);
     timer_report.record("Calculating DNA ranks");
     std::cout << "Maximum alphabet number: " << masks.max_alphabet_num << std::endl;
@@ -61,20 +53,6 @@
     std::cout << "Mapping" << std::endl;
     uint64_t count_mapped = map_reads(params, masks, kmers, fm_index, variants, rank_all);
 
-=======
-    std::cout << "Maximum alphabet number: " << masks.max_alphabet_num << std::endl;
-
-    precalc_ranks(fm_index, rank_all);
-    timer_report.record("Pre-calc ranks");
-
-    std::cout << "Pre-calculating kmers" << std::endl;
-    KmersData kmers = get_kmers(fm_index, masks.allele, params.prg_kmers_fpath,
-                                masks.max_alphabet_num, params.kmers_size, rank_all);
-    timer_report.record("Pre-calc kmers");
-
-    std::cout << "Mapping" << std::endl;
-    uint64_t count_mapped = map_festa(params, masks, kmers, fm_index, rank_all);
->>>>>>> 512512d2
     std::cout << "Count mapped: " << count_mapped << std::endl;
     timer_report.record("Mapping");
 
