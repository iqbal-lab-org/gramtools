/* TODO:
 *  *   implement boost logging
*/

#include <iostream>

#include <boost/timer/timer.hpp>
#include <boost/program_options/variables_map.hpp>
#include <boost/program_options/parsers.hpp>

#include "git_version/git_version.hpp"

#include "parameters.hpp"
#include "bwt_search.h"
#include "masks.hpp"
#include "kmers.hpp"
#include "map.hpp"
#include "process_prg.hpp"
#include "main.hpp"


int main(int argc, const char *const *argv) {
    auto params = parse_command_line_parameters(argc, argv);
    TimerReport timer_report;
    std::unordered_map<uint8_t,vector<uint64_t>> rank_all;

    std::cout << "Constructing FM-index" << std::endl;
    FM_Index fm_index = construct_fm_index(params.prg_fpath,
                                           params.prg_integer_alphabet_fpath,
                                           params.fm_index_memory_log_fpath,
                                           params.fm_index_fpath, true);
    timer_report.record("Construct FM-index");

    std::cout << "Parsing sites and allele masks" << std::endl;
    MasksParser masks(params.site_mask_fpath, params.allele_mask_fpath);
    timer_report.record("Parse masks");
    // TODO: should allele_coverage be separated from the masks data structure?
    std::cout << "Maximum alphabet number: " << masks.max_alphabet_num << std::endl;

    precalc_ranks(fm_index, rank_all);
    timer_report.record("Pre-calc ranks");

    std::cout << "Pre-calculating kmers" << std::endl;
    KmersData kmers = get_kmers(fm_index, masks.allele, params.prg_kmers_fpath,
                                masks.max_alphabet_num, params.kmers_size, rank_all);
    timer_report.record("Pre-calc kmers");

    std::cout << "Mapping" << std::endl;
<<<<<<< HEAD
    uint64_t count_mapped = map_festa(params, masks, kmers, fm_index, rank_all);
    std::cout << "Count mapped: " << count_mapped << std::endl;
=======
    int no_mapped, count_attempt_mapped;
    std::tie (no_mapped, count_attempt_mapped) = map_fastaq(params, masks, kmers, fm_index);
    std::cout << "Count mapped: " << no_mapped << " out of "<< count_attempt_mapped << std::endl;
>>>>>>> b68976a7
    timer_report.record("Mapping");

    std::cout << "Writing allele coverage to file" << std::endl;
    output_allele_coverage(params, masks);
    timer_report.record("Output coverage");

    timer_report.report();

    return 0;
}


Parameters parse_command_line_parameters(int argc, const char *const *argv) {
    namespace po = boost::program_options;
    Parameters params;

    po::options_description description("All parameters must be specified");
    description.add_options()
            ("help", "produce help message")
            ("prg,marker_porition", po::value<std::string>(&params.prg_fpath),
             "input file containing linear prg")
            ("csa,c", po::value<std::string>(&params.fm_index_fpath),
             "output file where CSA is stored")
            ("input,i", po::value<std::string>(&params.reads_fpath),
             "reference file (FASTA or FASTQ)")
            ("ps,s", po::value<std::string>(&params.site_mask_fpath),
             "input file containing mask over the linear prg that indicates at "
                     "each position whether you are inside a site and if so, which site")
            ("pa,a", po::value<std::string>(&params.allele_mask_fpath),
             "input file containing mask over the linear prg that indicates at "
                     "each position whether you are inside a allele and if so, which allele")
            ("co,v", po::value<std::string>(&params.allele_coverage_fpath),
             "name of output file where coverages on each allele are printed")
            ("ro,r", po::value<std::string>(&params.processed_reads_fpath),
             "name of output file where reads that have been processed are printed")
            ("po,b", po::value<std::string>(&params.prg_integer_alphabet_fpath),
             "output filename of binary file containing the prg in integer alphabet")
            ("log,l", po::value<std::string>(&params.fm_index_memory_log_fpath),
             "output memory log file for CSA")
            ("kfile,f", po::value<std::string>(&params.prg_kmers_fpath),
             "input file listing all kmers in PRG")
            ("ksize,k", po::value<int>(&params.kmers_size),
             "size of pre-calculated kmers");

    po::variables_map vm;
    po::store(po::parse_command_line(argc, argv, description), vm);

    try {
        po::notify(vm);
    } catch (std::exception &e) {
        std::cerr << "Error: " << e.what() << std::endl;
        std::cout << description << std::endl;
        exit(-1);
    }

    if (vm.count("help")) {
        std::cout << description << std::endl;
        exit(0);
    }

    return params;
}


void TimerReport::record(std::string note){
    boost::timer::cpu_times times = timer.elapsed();
    double elapsed_time = (times.user + times.system) * 1e-9;
    Entry entry = std::make_pair(note, elapsed_time);
    logger.push_back(entry);
}


void TimerReport::report() const{
    std::cout << "\nTimer report:" << std::endl;
    cout_row(" ", "seconds");

    for (const auto &entry: TimerReport::logger){
        auto &note = std::get<0>(entry);
        auto &elapsed_time = std::get<1>(entry);
        cout_row(note, elapsed_time);
    }
}


template <typename TypeCol1, typename TypeCol2>
void TimerReport::cout_row(TypeCol1 col1, TypeCol2 col2) const {
    std::cout << std::setw(20) << std::right << col1
              << std::setw(10) << std::right << col2
              << std::endl;
}<|MERGE_RESOLUTION|>--- conflicted
+++ resolved
@@ -46,14 +46,8 @@
     timer_report.record("Pre-calc kmers");
 
     std::cout << "Mapping" << std::endl;
-<<<<<<< HEAD
-    uint64_t count_mapped = map_festa(params, masks, kmers, fm_index, rank_all);
+    uint64_t count_mapped = map_fastaq(params, masks, kmers, fm_index, rank_all);
     std::cout << "Count mapped: " << count_mapped << std::endl;
-=======
-    int no_mapped, count_attempt_mapped;
-    std::tie (no_mapped, count_attempt_mapped) = map_fastaq(params, masks, kmers, fm_index);
-    std::cout << "Count mapped: " << no_mapped << " out of "<< count_attempt_mapped << std::endl;
->>>>>>> b68976a7
     timer_report.record("Mapping");
 
     std::cout << "Writing allele coverage to file" << std::endl;
