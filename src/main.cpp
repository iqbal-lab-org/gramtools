--- conflicted
+++ resolved
@@ -43,20 +43,11 @@
 
     std::cout << "Pre-calculating kmers" << std::endl;
     KmersData kmers = get_kmers(fm_index, masks.allele, params.prg_kmers_fpath,
-<<<<<<< HEAD
                                 masks.max_alphabet_num, params.kmers_size, variants, rank_all);
     timer_report.record("Pre-calc kmers");
 
     std::cout << "Mapping" << std::endl;
     uint64_t count_mapped = map_festa(params, masks, kmers, fm_index, variants, rank_all);
-
-=======
-                                masks.max_alphabet_num, params.kmers_size, variants);
-    timer_report.record("Pre-calc kmers");
-
-    std::cout << "Mapping" << std::endl;
-    uint64_t count_mapped = map_festa(params, masks, kmers, fm_index, variants);
->>>>>>> d5f0e8e8
     std::cout << "Count mapped: " << count_mapped << std::endl;
     timer_report.record("Mapping");
 
