--- conflicted
+++ resolved
@@ -125,13 +125,6 @@
     }
 }
 
-<<<<<<< HEAD
-void * worker (void *st)
-{
-    thread_data* th=(thread_data *) st;
-    precalc_kmer_matches(*(th->csa),th->k,*(th->kmer_idx),*(th->kmer_idx_rev),*(th->kmer_sites),
-                         *(th->mask_a),th->maxx,*(th->kmers_in_ref),*(th->kmers), *(th->rank_all), th->thread_id);
-=======
 
 void *worker(void *st) {
     ThreadData *th = (ThreadData *) st;
@@ -147,27 +140,10 @@
                       th->k,
                       th->maxx,
                       th->thread_id);
->>>>>>> 7d193c64
     return NULL;
 }
 
 
-<<<<<<< HEAD
-void gen_precalc_kmers(
-        csa_wt<wt_int<bit_vector,rank_support_v5<>>,2,16777216> &csa,
-//		sequence_map<std::vector<uint8_t>, std::list<std::pair<uint64_t,uint64_t>>>& kmer_idx,
-//		sequence_map<std::vector<uint8_t>, std::list<std::pair<uint64_t,uint64_t>>>& kmer_idx_rev,
-//		sequence_map<std::vector<uint8_t>, std::list<std::vector<std::pair<uint32_t, std::vector<int>>>>>& kmer_sites,
-//		sequence_set<std::vector<uint8_t>> &kmers_in_ref,
-//		std::vector<std::vector<uint8_t>> &kmers,
-        std::vector<int> &mask_a,
-        std::string kmer_fname,
-        uint64_t maxx,
-        int k,
-	    std::unordered_map<uint8_t,std::vector<uint64_t>>& rank_all,
-        const int thread_count) {
-
-=======
 void gen_precalc_kmers(const FM_Index &fm_index,
                        const std::vector<int> &mask_a,
                        const std::string &kmer_fname,
@@ -175,7 +151,6 @@
                        const int k,
                        const DNA_Rank &rank_all,
                        const int thread_count) {
->>>>>>> 7d193c64
 
     pthread_t threads[thread_count];
     struct ThreadData td[thread_count];
@@ -226,7 +201,6 @@
         td[i].maxx=maxx;
         td[i].kmers_in_ref=&kmers_in_ref[i];
         td[i].kmers=&kmers[i];
-        td[i].rank_all=&rank_all;
         td[i].thread_id = i;
         std::cout << "Starting thread: " << i << std::endl;
         pthread_create(&threads[i], NULL, worker, &td[i]);
@@ -343,28 +317,18 @@
 }
 
 
-<<<<<<< HEAD
-KmersData get_kmers(csa_wt<wt_int<bit_vector,rank_support_v5<>>,2,16777216> &csa,
-                   std::vector<int> &mask_a, std::string kmer_fname,
-		   uint64_t maxx, int k, std::unordered_map<uint8_t,std::vector<uint64_t>>& rank_all){
-=======
 KmersData get_kmers(const FM_Index &fm_index,
                     const std::vector<int> &mask_a,
                     const std::string &kmer_fname,
                     const uint64_t maxx,
                     const int k,
                     const DNA_Rank &rank_all) {
->>>>>>> 7d193c64
 
     if (!fexists(std::string(kmer_fname) + ".precalc")) {
         const int thread_count = get_thread_count();
         std::cout << "Precalculated kmers not found, calculating them using "
                   << thread_count << " threads" << std::endl;
-<<<<<<< HEAD
-        gen_precalc_kmers(csa, mask_a, kmer_fname, maxx, k, rank_all, thread_count);
-=======
         gen_precalc_kmers(fm_index, mask_a, kmer_fname, maxx, k, rank_all, thread_count);
->>>>>>> 7d193c64
         std::cout << "Finished precalculating kmers" << std::endl;
     }
 
