--- conflicted
+++ resolved
@@ -54,12 +54,8 @@
 void * worker (void *st)
 {
     thread_data* th=(thread_data *) st;
-<<<<<<< HEAD
-    precalc_kmer_matches(*(th->csa),th->k,*(th->kmer_idx),*(th->kmer_idx_rev),*(th->kmer_sites),*(th->mask_a),th->maxx,*(th->kmers_in_ref),*(th->kmers),*(th->variants));
-=======
     precalc_kmer_matches(*(th->csa),th->k,*(th->kmer_idx),*(th->kmer_idx_rev),*(th->kmer_sites),
-                         *(th->mask_a),th->maxx,*(th->kmers_in_ref),*(th->kmers), th->thread_id);
->>>>>>> 0353db26
+                         *(th->mask_a),th->maxx,*(th->kmers_in_ref),*(th->kmers), *(th->variants), th->thread_id);
     return NULL;
 }
 
