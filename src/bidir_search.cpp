#include <sdsl/suffix_arrays.hpp>
#include <sdsl/wavelet_trees.hpp>
#include <cassert>
#include <tuple>
#include <cstdint>

#include "fm_index.hpp"
#include "ranks.hpp"


//csa is the compressed suffix array object 
//    for the text you're searching on, 
//    (based on a wavelet tree (WT) over the BWT)
//[left, right] is the SA interval of the occurences of the pattern 
//              you're trying to extend
//[left_rev, 
//  right_rev]  is the SA interval of the occurences of the pattern
//              you're trying to extend...
//              in the reverse text csa 
//              (don't need the actual reverse text csa, 
<<<<<<< HEAD
//              just these indices) 
//char c for extending the current pattern     
using namespace sdsl;

uint64_t bidir_search(csa_wt<wt_int<bit_vector,rank_support_v5<>>,2,16777216> &csa, 
		      uint64_t& left, uint64_t& right, 
		      uint64_t& left_rev, uint64_t& right_rev, 
		      uint8_t c, std::unordered_map<uint8_t,std::vector<uint64_t>>& rank_all)
{
  assert(left < right); 
  assert(right <= csa.size());
  assert((c>0) & (c<5));  //would be nice to replace 5 with a constant set at compile-time (so one day can do with amino); the n parameter in precalc_kmer_matches

  // c_begin (below) is the first occurrence/posn 
  //          of char c in the far left column 
  //          of the BW matrix 
  uint64_t c_begin = csa.C[csa.char2comp[c]];
=======
//              just these indices)
//char next_char for extending the current pattern
>>>>>>> 7d193c64


<<<<<<< HEAD
  if (left==0) left=c_begin;
  else left=c_begin+rank_all[c-1][left-1];
  
  right=c_begin+rank_all[c-1][right-1];
  
  assert(right>=left);

  //TO DO:need to calc rev intervals based on rank matrix
  //now same in reverse csa
  //left_rev  = left_rev + s;
  //right_rev = right_rev - b + 1;
  //  assert(right_rev-left_rev == right-left);
=======
std::pair<uint64_t, uint64_t> bidir_search(const uint8_t next_char,
                                           const std::list<std::pair<unsigned long, unsigned long>>::iterator &sa_interval_it,
                                           const std::list<std::pair<unsigned long, unsigned long>>::iterator &sa_interval_it_rev,
                                           const FM_Index &fm_index,
                                           const DNA_Rank &rank_all) {

    uint64_t left = sa_interval_it->first;
    uint64_t right = sa_interval_it->second;

    assert(left < right);
    assert(right <= fm_index.size());

    // next_char_interval_left (below) is the first occurrence/posn
    //          of char next_char in the far left column
    //          of the BW matrix
    const uint64_t next_char_interval_left = fm_index.C[fm_index.char2comp[next_char]];

    // [ NB Since the suffixes are alphabetically ordered,
    // the position at which next_char appears for the first time
    // in this first column is equal to the number of
    // times characters smaller than next_char appear in text  ]

    auto tmp = rank_all.find(next_char - 1)->second;
    if (left == 0)
        left = next_char_interval_left;
    else
        left = next_char_interval_left + tmp[left - 1];

    right = next_char_interval_left + tmp[right - 1];
    assert(right >= left);
>>>>>>> 7d193c64

    return std::make_pair(left, right);
}<|MERGE_RESOLUTION|>--- conflicted
+++ resolved
@@ -18,44 +18,10 @@
 //              you're trying to extend...
 //              in the reverse text csa 
 //              (don't need the actual reverse text csa, 
-<<<<<<< HEAD
-//              just these indices) 
-//char c for extending the current pattern     
-using namespace sdsl;
-
-uint64_t bidir_search(csa_wt<wt_int<bit_vector,rank_support_v5<>>,2,16777216> &csa, 
-		      uint64_t& left, uint64_t& right, 
-		      uint64_t& left_rev, uint64_t& right_rev, 
-		      uint8_t c, std::unordered_map<uint8_t,std::vector<uint64_t>>& rank_all)
-{
-  assert(left < right); 
-  assert(right <= csa.size());
-  assert((c>0) & (c<5));  //would be nice to replace 5 with a constant set at compile-time (so one day can do with amino); the n parameter in precalc_kmer_matches
-
-  // c_begin (below) is the first occurrence/posn 
-  //          of char c in the far left column 
-  //          of the BW matrix 
-  uint64_t c_begin = csa.C[csa.char2comp[c]];
-=======
 //              just these indices)
 //char next_char for extending the current pattern
->>>>>>> 7d193c64
 
 
-<<<<<<< HEAD
-  if (left==0) left=c_begin;
-  else left=c_begin+rank_all[c-1][left-1];
-  
-  right=c_begin+rank_all[c-1][right-1];
-  
-  assert(right>=left);
-
-  //TO DO:need to calc rev intervals based on rank matrix
-  //now same in reverse csa
-  //left_rev  = left_rev + s;
-  //right_rev = right_rev - b + 1;
-  //  assert(right_rev-left_rev == right-left);
-=======
 std::pair<uint64_t, uint64_t> bidir_search(const uint8_t next_char,
                                            const std::list<std::pair<unsigned long, unsigned long>>::iterator &sa_interval_it,
                                            const std::list<std::pair<unsigned long, unsigned long>>::iterator &sa_interval_it_rev,
@@ -86,7 +52,6 @@
 
     right = next_char_interval_left + tmp[right - 1];
     assert(right >= left);
->>>>>>> 7d193c64
 
     return std::make_pair(left, right);
 }