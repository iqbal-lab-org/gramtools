/* TODO:
 *  *   implement boost logging
*/

#include <cassert>
#include <fstream>
#include <iostream>
#include <vector>

#include "masks.hpp"
#include "parameters.hpp"
#include "bwt_search.hpp"
#include "map.hpp"
#include "variants.hpp"


<<<<<<< HEAD
uint64_t map_reads(Parameters &params, MasksParser &masks,
                   KmersData &kmers, const FM_Index &fm_index,
                   const VariantMarkers &variants, const DNA_Rank &rank_all) {
    SeqRead reads(params.reads_fpath.c_str());

=======
std::pair<int,int> map_fastaq(Parameters &params, MasksParser &masks,
                   KmersData &kmers, CSA &csa) {

    SeqRead input_fastaq(params.reads_fpath.c_str());
>>>>>>> 10ce3764
    std::ofstream reads_fhandle(params.processed_reads_fpath);
    int count_reads = 0;
    int count_mapped = 0;
    int inc = 0;
    int in_sites = 0;
    std::unordered_set<int> repeats;

    std::vector<uint8_t> readin_integer_seq;
    readin_integer_seq.reserve(200);

<<<<<<< HEAD
    for (auto read: reads) {
        if (!(inc++ % 100000))
            reads_fhandle << count_reads << std::endl;

        process_read(read, readin_integer_seq, params,
                     masks, count_reads, count_mapped, kmers, fm_index, in_sites,
                     repeats, variants, rank_all);
=======
    for (auto fastaq_read: input_fastaq) {
        if (!(inc++ % 100000))
            reads_fhandle << count_reads << std::endl;

        process_fastaq_sequence(fastaq_read, readin_integer_seq, params,
                               masks, count_reads, kmers, count_attempt_mapped, csa, in_sites,
                               no_mapped, repeats);
>>>>>>> 10ce3764
    }
    reads_fhandle.close();
    return count_mapped;
}


<<<<<<< HEAD
void process_read(GenomicRead *read_sequence, std::vector<uint8_t> &readin_integer_seq,
                  Parameters &params, MasksParser &masks, int &count_reads, int &count_mapped,
                  KmersData &kmers, const FM_Index &fm_index, int &in_sites, std::unordered_set<int> &repeats,
                  const VariantMarkers &variants, const DNA_Rank &rank_all) {

    bool invalid_base_flag = int_encode_read(read_sequence, readin_integer_seq);
=======
void process_fastaq_sequence(GenomicRead *fastaq_read, std::vector<uint8_t> &readin_integer_seq,
                            Parameters &params, MasksParser &masks, int &count_reads,
                            KmersData &kmers, uint64_t &count_attempt_mapped, CSA &csa, int &in_sites, int &no_mapped,
                            std::unordered_set<int> &repeats) {

    //cout<<q->seq<<endl;
    int seqlen=strlen(fastaq_read->seq);

    bool invalid_base_flag = convert_fastaq_to_int_seq(fastaq_read, readin_integer_seq);
>>>>>>> 10ce3764
    if (invalid_base_flag)
        // TODO: should readin_integer_seq and count_reads be modified here?
        return;
    auto no_occ = 0;
    std::vector<uint8_t> kmer(readin_integer_seq.begin() + readin_integer_seq.size() - params.kmers_size,
                              readin_integer_seq.end()); //is there a way to avoid making this copy?

    if (kmers.index.find(kmer) != kmers.index.end()
        && kmers.index_reverse.find(kmer) != kmers.index_reverse.end()
        && kmers.sites.find(kmer) != kmers.sites.end()) {

        auto sa_intervals = kmers.index[kmer];
        auto sa_intervals_rev = kmers.index_reverse[kmer];
        auto sites = kmers.sites[kmer];

        auto it = sa_intervals.begin();
        auto it_rev = sa_intervals_rev.begin();

        bool first_del = true;
        //kmers in ref means kmers that do not cross any numbers
        //These are either in non-variable region, or are entirely within alleles
        if (kmers.in_reference.find(kmer) != kmers.in_reference.end()) {
            //then the kmer does overlap a number, by definition.
            first_del = false;//no need to ignore first SA interval (if it was in the nonvar bit would ignore)
        }

        bool kmer_precalc_done = true;
        bidir_search_bwd(fm_index, (*it).first, (*it).second,
                         (*it_rev).first, (*it_rev).second,
                         readin_integer_seq.begin(),
                         readin_integer_seq.begin() + readin_integer_seq.size() - params.kmers_size,
                         sa_intervals, sa_intervals_rev, sites, masks.allele, masks.max_alphabet_num,
                         first_del, kmer_precalc_done, variants, rank_all);

        no_occ = 0;

        if (sa_intervals.size() <= 10)
            //proxy for mapping is "unique horizontally"
        {
            it = sa_intervals.begin();
            no_occ = (*it).second - (*it).first;
            count_mapped++;
            if (!first_del) {
                assert(sites.front().empty());//becasue matches are all in non variable part of PRG
                repeats.clear();
                in_sites = 0;
                for (auto ind = (*it).first; ind < (*it).second; ind++) {
                    if (masks.allele[fm_index[ind]] != 0) {
                        in_sites++;
                        if (repeats.count(masks.sites[fm_index[ind]]) == 0) repeats.insert(masks.sites[fm_index[ind]]);
                        assert(masks.allele[fm_index[ind]] ==
                               masks.allele[fm_index[ind] + readin_integer_seq.size() - 1]);
                    }
                }
            }

            auto it_ss = sites.begin();

            while (it != sa_intervals.end() && it_ss != sites.end()) {
                if (it == sa_intervals.begin() && sites.front().empty()) {
                    assert(first_del == false);
                    for (auto ind = (*it).first; ind < (*it).second; ind++)
                        if (masks.allele[fm_index[ind]] != 0) {
                            masks.allele_coverage[(masks.sites[fm_index[ind]] - 5) / 2][masks.allele[fm_index[ind]] -
                                                                                        1] =
                                    masks.allele_coverage[(masks.sites[fm_index[ind]] - 5) / 2][
                                            masks.allele[fm_index[ind]] - 1] +
                                    1.0 / (no_occ - in_sites + repeats.size() + sa_intervals.size() -
                                           1); //careful, might be dividing with more than we need to. size of sa_intervals is an overestimate of the number of horizontal matches, since a match that passed through 1st allele will be in a separate interval from other vertical matches from the same site
                            assert(masks.allele[fm_index[ind]] ==
                                   masks.allele[fm_index[ind] + readin_integer_seq.size() - 1]);
                        }
                } else if ((it == sa_intervals.begin() && first_del == true) || (it !=
                                                                                 sa_intervals.begin())) { //first_del=true - match in an interval starting with a number, all matches must be just to left of end marker
                    //if no_occ>1, two matches both starting at the end marker. If one crossed the start marker,
                    //sorina would have split into two SAs and here we are in one.
                    //so neither crosses the start marker, both start at the end. Since she only updates sites
                    //when you cross the left marker, it should be true that sites.front().back().second.size==0
                    auto it_s = *it_ss;
                    assert(!it_s.empty());

                    auto invalid = false;
                    for (auto site_pair : it_s) {
                        auto site = site_pair.first;
                        auto allele = site_pair.second;
                        if (site_pair != it_s.back() && allele.empty()) invalid = true;
                    }

                    if (!invalid) {
                        if (((*it).second - (*it).first) > 1)
                            assert(it_s.back().second.size() == 0); //vertically non-unique
                        for (auto site_pair : it_s) {
                            auto site = site_pair.first;
                            auto allele = site_pair.second;
                            if (site_pair != it_s.back() && site_pair != it_s.front()) assert(allele.size() == 1);
                            if (site_pair == it_s.back() && allele.empty()) {
                                for (auto ind = (*it).first; ind < (*it).second; ind++)
                                    if (masks.allele[fm_index[ind]] >
                                        0) { //mask_a[fm_index[ind]] can be 0 here if one match in the SA-interval is coming from a skipped start-site marker
                                        if (first_del ==
                                            false) { //take into account the number of matches in the reference seq
                                            assert((no_occ - in_sites + repeats.size() + sa_intervals.size() - 1) > 0);
                                            masks.allele_coverage[(site - 5) / 2][masks.allele[fm_index[ind]] - 1] =
                                                    masks.allele_coverage[(site - 5) / 2][masks.allele[fm_index[ind]] -
                                                                                          1] +
                                                    1.0 /
                                                    (no_occ - in_sites + repeats.size() + sa_intervals.size() - 1);
                                        } else
                                            masks.allele_coverage[(site - 5) / 2][masks.allele[fm_index[ind]] - 1] =
                                                    masks.allele_coverage[(site - 5) / 2][masks.allele[fm_index[ind]] -
                                                                                          1] +
                                                    1.0 / sa_intervals.size();
                                    }
                            } else if (!allele.empty()) {
                                assert(!allele.empty());
                                for (auto al:allele) {
                                    if (first_del == false) {
                                        assert((no_occ - in_sites + repeats.size() + sa_intervals.size() - 1) > 0);
                                        masks.allele_coverage[(site - 5) / 2][al - 1] =
                                                masks.allele_coverage[(site - 5) / 2][al - 1] +
                                                1.0 / (no_occ - in_sites + repeats.size() + sa_intervals.size() - 1);
                                    } else
                                        masks.allele_coverage[(site - 5) / 2][al - 1] =
                                                masks.allele_coverage[(site - 5) / 2][al - 1] +
                                                1.0 / sa_intervals.size();
                                }
                            }
                        }
                    }
                }
                ++it;
                ++it_ss;
            }
        } else {
            no_occ = 0;
        }
        sa_intervals.clear();
        sa_intervals_rev.clear();
        sites.clear();
    } else {
        no_occ = 0;
    }
    //cout<<no_occ<<endl;
    //clear marker_porition, sa_intervals etc

    count_reads++;
    readin_integer_seq.clear();
}


<<<<<<< HEAD
bool int_encode_read(GenomicRead *read_sequence, std::vector<uint8_t> &readin_integer_seq) {
    bool invalid_base_flag = false;
    const auto sequence_length = strlen(read_sequence->seq);
    for (int i = 0; i < sequence_length; i++) {
        if (read_sequence->seq[i] == 'A' or read_sequence->seq[i] == 'a')
            readin_integer_seq.push_back(1);
        else if (read_sequence->seq[i] == 'C' or read_sequence->seq[i] == 'c')
            readin_integer_seq.push_back(2);
        else if (read_sequence->seq[i] == 'G' or read_sequence->seq[i] == 'g')
            readin_integer_seq.push_back(3);
        else if (read_sequence->seq[i] == 'T' or read_sequence->seq[i] == 't')
=======
bool convert_fastaq_to_int_seq(GenomicRead *fastaq_read, std::vector<uint8_t> &readin_integer_seq){
    bool invalid_base_flag = false;
    const auto sequence_length = strlen(fastaq_read->seq);
    for (int i = 0; i < sequence_length; i++) {
        if (fastaq_read->seq[i] == 'A' or fastaq_read->seq[i] == 'a')
            readin_integer_seq.push_back(1);
        else if (fastaq_read->seq[i] == 'C' or fastaq_read->seq[i] == 'c')
            readin_integer_seq.push_back(2);
        else if (fastaq_read->seq[i] == 'G' or fastaq_read->seq[i] == 'g')
            readin_integer_seq.push_back(3);
        else if (fastaq_read->seq[i] == 'T' or fastaq_read->seq[i] == 't')
>>>>>>> 10ce3764
            readin_integer_seq.push_back(4);
        else
            // TODO: should there be a break here?
            invalid_base_flag = true;
    }
    return invalid_base_flag;
}


void output_allele_coverage(Parameters &params, MasksParser &masks) {
    std::ofstream allele_coverage_fhandle(params.allele_coverage_fpath);
    for (uint32_t i = 0; i < masks.allele_coverage.size(); i++) {
        for (uint32_t j = 0; j < masks.allele_coverage[i].size(); j++)
            allele_coverage_fhandle << masks.allele_coverage[i][j] << " ";
        allele_coverage_fhandle << std::endl;
    }
}<|MERGE_RESOLUTION|>--- conflicted
+++ resolved
@@ -14,18 +14,11 @@
 #include "variants.hpp"
 
 
-<<<<<<< HEAD
 uint64_t map_reads(Parameters &params, MasksParser &masks,
                    KmersData &kmers, const FM_Index &fm_index,
                    const VariantMarkers &variants, const DNA_Rank &rank_all) {
     SeqRead reads(params.reads_fpath.c_str());
 
-=======
-std::pair<int,int> map_fastaq(Parameters &params, MasksParser &masks,
-                   KmersData &kmers, CSA &csa) {
-
-    SeqRead input_fastaq(params.reads_fpath.c_str());
->>>>>>> 10ce3764
     std::ofstream reads_fhandle(params.processed_reads_fpath);
     int count_reads = 0;
     int count_mapped = 0;
@@ -36,7 +29,6 @@
     std::vector<uint8_t> readin_integer_seq;
     readin_integer_seq.reserve(200);
 
-<<<<<<< HEAD
     for (auto read: reads) {
         if (!(inc++ % 100000))
             reads_fhandle << count_reads << std::endl;
@@ -44,39 +36,19 @@
         process_read(read, readin_integer_seq, params,
                      masks, count_reads, count_mapped, kmers, fm_index, in_sites,
                      repeats, variants, rank_all);
-=======
-    for (auto fastaq_read: input_fastaq) {
-        if (!(inc++ % 100000))
-            reads_fhandle << count_reads << std::endl;
-
-        process_fastaq_sequence(fastaq_read, readin_integer_seq, params,
-                               masks, count_reads, kmers, count_attempt_mapped, csa, in_sites,
-                               no_mapped, repeats);
->>>>>>> 10ce3764
     }
     reads_fhandle.close();
     return count_mapped;
 }
 
 
-<<<<<<< HEAD
 void process_read(GenomicRead *read_sequence, std::vector<uint8_t> &readin_integer_seq,
                   Parameters &params, MasksParser &masks, int &count_reads, int &count_mapped,
                   KmersData &kmers, const FM_Index &fm_index, int &in_sites, std::unordered_set<int> &repeats,
                   const VariantMarkers &variants, const DNA_Rank &rank_all) {
 
     bool invalid_base_flag = int_encode_read(read_sequence, readin_integer_seq);
-=======
-void process_fastaq_sequence(GenomicRead *fastaq_read, std::vector<uint8_t> &readin_integer_seq,
-                            Parameters &params, MasksParser &masks, int &count_reads,
-                            KmersData &kmers, uint64_t &count_attempt_mapped, CSA &csa, int &in_sites, int &no_mapped,
-                            std::unordered_set<int> &repeats) {
-
-    //cout<<q->seq<<endl;
-    int seqlen=strlen(fastaq_read->seq);
-
-    bool invalid_base_flag = convert_fastaq_to_int_seq(fastaq_read, readin_integer_seq);
->>>>>>> 10ce3764
+
     if (invalid_base_flag)
         // TODO: should readin_integer_seq and count_reads be modified here?
         return;
@@ -227,7 +199,6 @@
 }
 
 
-<<<<<<< HEAD
 bool int_encode_read(GenomicRead *read_sequence, std::vector<uint8_t> &readin_integer_seq) {
     bool invalid_base_flag = false;
     const auto sequence_length = strlen(read_sequence->seq);
@@ -239,19 +210,6 @@
         else if (read_sequence->seq[i] == 'G' or read_sequence->seq[i] == 'g')
             readin_integer_seq.push_back(3);
         else if (read_sequence->seq[i] == 'T' or read_sequence->seq[i] == 't')
-=======
-bool convert_fastaq_to_int_seq(GenomicRead *fastaq_read, std::vector<uint8_t> &readin_integer_seq){
-    bool invalid_base_flag = false;
-    const auto sequence_length = strlen(fastaq_read->seq);
-    for (int i = 0; i < sequence_length; i++) {
-        if (fastaq_read->seq[i] == 'A' or fastaq_read->seq[i] == 'a')
-            readin_integer_seq.push_back(1);
-        else if (fastaq_read->seq[i] == 'C' or fastaq_read->seq[i] == 'c')
-            readin_integer_seq.push_back(2);
-        else if (fastaq_read->seq[i] == 'G' or fastaq_read->seq[i] == 'g')
-            readin_integer_seq.push_back(3);
-        else if (fastaq_read->seq[i] == 'T' or fastaq_read->seq[i] == 't')
->>>>>>> 10ce3764
             readin_integer_seq.push_back(4);
         else
             // TODO: should there be a break here?
