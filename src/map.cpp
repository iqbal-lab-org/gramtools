/* TODO:
 *  *   implement boost logging
*/

#include <cassert>
#include <fstream>
#include <iostream>
#include <vector>

#include "masks.hpp"
#include "parameters.hpp"
#include "bwt_search.h"
#include "kmers.hpp"
#include "map.hpp"


<<<<<<< HEAD
uint64_t map_festa(Parameters &params, MasksParser &masks,
                   KmersData &kmers, CSA &csa, std::unordered_map<uint8_t,std::vector<uint64_t>>& rank_all) {
=======
std::pair<int,int> map_festa(Parameters &params, MasksParser &masks,
                   KmersData &kmers, CSA &csa) {
>>>>>>> ec97c820

    SeqRead input_festa(params.festa_fpath.c_str());
    std::ofstream reads_fhandle(params.processed_reads_fpath);
    uint64_t count_attempt_mapped = 0;
    int count_reads = 0;
    int inc = 0;
    int in_sites = 0, no_mapped = 0;
    std::unordered_set<int> repeats;

    std::vector<uint8_t> readin_integer_seq;
    readin_integer_seq.reserve(200);

    for (auto festa_read: input_festa) {
        if (!(inc++ % 100000))
            reads_fhandle << count_reads << std::endl;

        process_festa_sequence(festa_read, readin_integer_seq, params,
<<<<<<< HEAD
                               masks, count_reads, kmers, count_mapped, csa, in_sites,
                               no_mapped, repeats, rank_all);
=======
                               masks, count_reads, kmers, count_attempt_mapped, csa, in_sites,
                               no_mapped, repeats);
>>>>>>> ec97c820
    }
    reads_fhandle.close();
    return std::make_pair(no_mapped,count_attempt_mapped);
}


void process_festa_sequence(GenomicRead *festa_read, std::vector<uint8_t> &readin_integer_seq,
                            Parameters &params, MasksParser &masks, int &count_reads,
<<<<<<< HEAD
                            KmersData &kmers, uint64_t &count_mapped, CSA &csa, int &in_sites, int &no_mapped,
                            std::unordered_set<int> &repeats, std::unordered_map<uint8_t,std::vector<uint64_t>>& rank_all) {
=======
                            KmersData &kmers, uint64_t &count_attempt_mapped, CSA &csa, int &in_sites, int &no_mapped,
                            std::unordered_set<int> &repeats) {
>>>>>>> ec97c820

    //cout<<q->seq<<endl;
    int seqlen=strlen(festa_read->seq);

    bool invalid_base_flag = convert_festa_to_int_seq(festa_read, readin_integer_seq);
    if (invalid_base_flag)
        // TODO: should readin_integer_seq and count_reads be modified here?
        return;
    auto no_occ=0;
    std::vector<uint8_t> kmer(readin_integer_seq.begin()+readin_integer_seq.size()-params.kmers_size,readin_integer_seq.end()); //is there a way to avoid making this copy?
    if (kmers.index.find(kmer)!=kmers.index.end() && kmers.index_reverse.find(kmer)!=kmers.index_reverse.end() && kmers.sites.find(kmer)!=kmers.sites.end()) {
        auto sa_intervals=kmers.index[kmer];
        auto sa_intervals_rev=kmers.index_reverse[kmer];
        auto sites=kmers.sites[kmer];

        auto it=sa_intervals.begin();
        auto it_rev=sa_intervals_rev.begin();

	count_attempt_mapped++;
        bool first_del = true;
        //kmers in ref means kmers that do not cross any numbers
        //These are either in non-variable region, or are entirely within alleles
        if (kmers.in_reference.find(kmer)!=kmers.in_reference.end())
        {
            //then the kmer does overlap a number, by definition.
            first_del=false;//no need to ignore first SA interval (if it was in the nonvar bit would ignore)
        }
        else first_del=true;

        bool precalc_done=true;
        auto res_it = bidir_search_bwd(csa, (*it).first, (*it).second,
                                  (*it_rev).first, (*it_rev).second,
                                       readin_integer_seq.begin(),readin_integer_seq.begin()+readin_integer_seq.size()-params.kmers_size,
                                  sa_intervals, sa_intervals_rev,
				       sites, masks.allele, masks.max_alphabet_num, first_del, precalc_done, rank_all);

        no_occ=0;

        if (sa_intervals.size()<=10)
            //proxy for mapping is "unique horizontally"
        {
            it=sa_intervals.begin();
            no_occ=(*it).second-(*it).first;
            no_mapped++;
            if (first_del==false) {
                assert(sites.front().empty());//becasue matches are all in non variable part of PRG
                repeats.clear();
                in_sites=0;
                for (auto ind=(*it).first;ind<(*it).second;ind++) {
                    if (masks.allele[csa[ind]]!=0) {
                        in_sites++;
                        if (repeats.count(masks.sites[csa[ind]])==0) repeats.insert(masks.sites[csa[ind]]);
                        assert(masks.allele[csa[ind]]==masks.allele[csa[ind]+readin_integer_seq.size()-1]);
                    }
                }
            }

            auto it_ss=sites.begin();

            while (it!=sa_intervals.end() && it_ss!=sites.end()) {
                if (it==sa_intervals.begin() && sites.front().empty()) {
                    assert(first_del==false);
                    for (auto ind=(*it).first;ind<(*it).second;ind++)
                        if (masks.allele[csa[ind]]!=0) {
                            masks.allele_coverage[(masks.sites[csa[ind]]-5)/2][masks.allele[csa[ind]]-1]=masks.allele_coverage[(masks.sites[csa[ind]]-5)/2][masks.allele[csa[ind]]-1]+1.0/(no_occ-in_sites+repeats.size()+sa_intervals.size()-1); //careful, might be dividing with more than we need to. size of sa_intervals is an overestimate of the number of horizontal matches, since a match that passed through 1st allele will be in a separate interval from other vertical matches from the same site
                            assert(masks.allele[csa[ind]]==masks.allele[csa[ind]+readin_integer_seq.size()-1]);
                        }
                }
                else if ((it==sa_intervals.begin() && first_del==true) || (it!=sa_intervals.begin())) { //first_del=true - match in an interval starting with a number, all matches must be just to left of end marker
                    //if no_occ>1, two matches both starting at the end marker. If one crossed the start marker,
                    //sorina would have split into two SAs and here we are in one.
                    //so neither crosses the start marker, both start at the end. Since she only updates sites
                    //when you cross the left marker, it should be true that sites.front().back().second.size==0
                    auto it_s=*it_ss;
                    assert(!it_s.empty());

                    auto invalid=false;
                    for (auto site_pair : it_s) {
                        auto site=site_pair.first;
                        auto allele=site_pair.second;
                        if (site_pair!=it_s.back() && allele.empty()) invalid=true;
                    }

                    if(!invalid) {
                        if (((*it).second-(*it).first)>1) assert(it_s.back().second.size()==0); //vertically non-unique
                        for (auto site_pair : it_s) {
                            auto site=site_pair.first;
                            auto allele=site_pair.second;
                            if (site_pair!=it_s.back() && site_pair!=it_s.front()) assert(allele.size()==1);
                            if (site_pair==it_s.back() && allele.empty()) {
                                for (auto ind=(*it).first;ind<(*it).second;ind++)
                                    if (masks.allele[csa[ind]]>0) { //mask_a[csa[ind]] can be 0 here if one match in the SA-interval is coming from a skipped start-site marker
                                        if (first_del==false) { //take into account the number of matches in the reference seq
                                            assert((no_occ-in_sites+repeats.size()+sa_intervals.size()-1)>0);
                                            masks.allele_coverage[(site-5)/2][masks.allele[csa[ind]]-1]=masks.allele_coverage[(site-5)/2][masks.allele[csa[ind]]-1]+1.0/(no_occ-in_sites+repeats.size()+sa_intervals.size()-1);
                                        }
                                        else
                                            masks.allele_coverage[(site-5)/2][masks.allele[csa[ind]]-1]=masks.allele_coverage[(site-5)/2][masks.allele[csa[ind]]-1]+1.0/sa_intervals.size();
                                    }
                            }
                            else if (!allele.empty()) {
                                assert(!allele.empty());
                                for (auto al:allele) {
                                    if (first_del==false) {
                                        assert((no_occ-in_sites+repeats.size()+sa_intervals.size()-1)>0);
                                        masks.allele_coverage[(site-5)/2][al-1]=masks.allele_coverage[(site-5)/2][al-1]+1.0/(no_occ-in_sites+repeats.size()+sa_intervals.size()-1);
                                    }
                                    else
                                        masks.allele_coverage[(site-5)/2][al-1]=masks.allele_coverage[(site-5)/2][al-1]+1.0/sa_intervals.size();
                                }
                            }
                        }
                    }
                }
                ++it;
                ++it_ss;
            }
        }
        else
        {
            no_occ=0;
        }
        sa_intervals.clear();
        sa_intervals_rev.clear();
        sites.clear();
    }
    else
    {
        no_occ=0;
    }
    //cout<<no_occ<<endl;
    //clear p, sa_intervals etc

    count_reads++;
    readin_integer_seq.clear();
}


bool convert_festa_to_int_seq(GenomicRead *festa_read, std::vector<uint8_t> &readin_integer_seq){
    bool invalid_base_flag = false;
    const auto sequence_length = strlen(festa_read->seq);
    for (int i = 0; i < sequence_length; i++) {
        if (festa_read->seq[i] == 'A' or festa_read->seq[i] == 'a')
            readin_integer_seq.push_back(1);
        else if (festa_read->seq[i] == 'C' or festa_read->seq[i] == 'c')
            readin_integer_seq.push_back(2);
        else if (festa_read->seq[i] == 'G' or festa_read->seq[i] == 'g')
            readin_integer_seq.push_back(3);
        else if (festa_read->seq[i] == 'T' or festa_read->seq[i] == 't')
            readin_integer_seq.push_back(4);
        else
            // TODO: should there be a break here?
            invalid_base_flag = true;
    }
    return invalid_base_flag;
}


void output_allele_coverage(Parameters &params, MasksParser &masks) {
    std::ofstream allele_coverage_fhandle(params.allele_coverage_fpath);
    for (uint32_t i = 0; i < masks.allele_coverage.size(); i++) {
        for (uint32_t j = 0; j < masks.allele_coverage[i].size(); j++)
            allele_coverage_fhandle << masks.allele_coverage[i][j] << " ";
        allele_coverage_fhandle << std::endl;
    }
}<|MERGE_RESOLUTION|>--- conflicted
+++ resolved
@@ -14,13 +14,8 @@
 #include "map.hpp"
 
 
-<<<<<<< HEAD
 uint64_t map_festa(Parameters &params, MasksParser &masks,
                    KmersData &kmers, CSA &csa, std::unordered_map<uint8_t,std::vector<uint64_t>>& rank_all) {
-=======
-std::pair<int,int> map_festa(Parameters &params, MasksParser &masks,
-                   KmersData &kmers, CSA &csa) {
->>>>>>> ec97c820
 
     SeqRead input_festa(params.festa_fpath.c_str());
     std::ofstream reads_fhandle(params.processed_reads_fpath);
@@ -29,6 +24,7 @@
     int inc = 0;
     int in_sites = 0, no_mapped = 0;
     std::unordered_set<int> repeats;
+    uint64_t count_mapped = 0;
 
     std::vector<uint8_t> readin_integer_seq;
     readin_integer_seq.reserve(200);
@@ -38,28 +34,18 @@
             reads_fhandle << count_reads << std::endl;
 
         process_festa_sequence(festa_read, readin_integer_seq, params,
-<<<<<<< HEAD
                                masks, count_reads, kmers, count_mapped, csa, in_sites,
                                no_mapped, repeats, rank_all);
-=======
-                               masks, count_reads, kmers, count_attempt_mapped, csa, in_sites,
-                               no_mapped, repeats);
->>>>>>> ec97c820
     }
     reads_fhandle.close();
-    return std::make_pair(no_mapped,count_attempt_mapped);
+    return count_mapped;
 }
 
 
 void process_festa_sequence(GenomicRead *festa_read, std::vector<uint8_t> &readin_integer_seq,
                             Parameters &params, MasksParser &masks, int &count_reads,
-<<<<<<< HEAD
                             KmersData &kmers, uint64_t &count_mapped, CSA &csa, int &in_sites, int &no_mapped,
                             std::unordered_set<int> &repeats, std::unordered_map<uint8_t,std::vector<uint64_t>>& rank_all) {
-=======
-                            KmersData &kmers, uint64_t &count_attempt_mapped, CSA &csa, int &in_sites, int &no_mapped,
-                            std::unordered_set<int> &repeats) {
->>>>>>> ec97c820
 
     //cout<<q->seq<<endl;
     int seqlen=strlen(festa_read->seq);
@@ -78,7 +64,6 @@
         auto it=sa_intervals.begin();
         auto it_rev=sa_intervals_rev.begin();
 
-	count_attempt_mapped++;
         bool first_del = true;
         //kmers in ref means kmers that do not cross any numbers
         //These are either in non-variable region, or are entirely within alleles
