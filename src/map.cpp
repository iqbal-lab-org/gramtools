--- conflicted
+++ resolved
@@ -17,12 +17,8 @@
 
 
 uint64_t map_festa(Parameters &params, MasksParser &masks,
-<<<<<<< HEAD
                    KmersData &kmers, CSA &fm_index, const VariantMarkers &variants,
                    std::unordered_map<uint8_t,std::vector<uint64_t>>& rank_all) {
-=======
-                   KmersData &kmers, CSA &fm_index, const VariantMarkers &variants) {
->>>>>>> 31c91fde
 
     SeqRead input_festa(params.reads_fpath.c_str());
     std::ofstream reads_fhandle(params.processed_reads_fpath);
@@ -31,7 +27,6 @@
     int inc = 0;
     int in_sites = 0;
     std::unordered_set<int> repeats;
-    uint64_t count_mapped = 0;
 
     std::vector<uint8_t> readin_integer_seq;
     readin_integer_seq.reserve(200);
@@ -41,13 +36,8 @@
             reads_fhandle << count_reads << std::endl;
 
         process_festa_sequence(festa_read, readin_integer_seq, params,
-<<<<<<< HEAD
                                masks, count_reads, count_mapped, kmers, fm_index, in_sites,
                                repeats, variants, rank_all);
-=======
-                               masks, count_reads, kmers, count_mapped, fm_index, in_sites,
-                               no_mapped, repeats, variants);
->>>>>>> 31c91fde
     }
     reads_fhandle.close();
     return count_mapped;
@@ -55,15 +45,9 @@
 
 
 void process_festa_sequence(GenomicRead *festa_read, std::vector<uint8_t> &readin_integer_seq,
-<<<<<<< HEAD
                             Parameters &params, MasksParser &masks, int &count_reads, int &count_mapped,
                             KmersData &kmers, CSA &csa, int &in_sites, std::unordered_set<int> &repeats,
                             const VariantMarkers &variants, std::unordered_map<uint8_t,std::vector<uint64_t>>& rank_all) {
-=======
-                            Parameters &params, MasksParser &masks, int &count_reads,
-                            KmersData &kmers, uint64_t &count_mapped, CSA &csa, int &in_sites, int &no_mapped,
-                            std::unordered_set<int> &repeats, const VariantMarkers &variants) {
->>>>>>> 31c91fde
 
     //cout<<q->seq<<endl;
     int seqlen=strlen(festa_read->seq);
@@ -91,19 +75,11 @@
         }
 
         bool precalc_done=true;
-<<<<<<< HEAD
-        auto res_it = bidir_search_bwd(csa, (*it).first, (*it).second,
-                                       (*it_rev).first, (*it_rev).second,
-                                       readin_integer_seq.begin(),readin_integer_seq.begin()+readin_integer_seq.size()-params.kmers_size,
-                                       sa_intervals, sa_intervals_rev, sites, masks.allele, masks.max_alphabet_num,
-                                       first_del, precalc_done, variants, rank_all);
-=======
         bidir_search_bwd(csa, (*it).first, (*it).second,
-                                  (*it_rev).first, (*it_rev).second,
-                                       readin_integer_seq.begin(),readin_integer_seq.begin()+readin_integer_seq.size()-params.kmers_size,
-                                  sa_intervals, sa_intervals_rev,
-                                  sites, masks.allele, masks.max_alphabet_num, first_del, precalc_done, variants);
->>>>>>> 31c91fde
+                         (*it_rev).first, (*it_rev).second,
+                         readin_integer_seq.begin(),readin_integer_seq.begin()+readin_integer_seq.size()-params.kmers_size,
+                         sa_intervals, sa_intervals_rev, sites, masks.allele, masks.max_alphabet_num,
+                         first_del, precalc_done, variants, rank_all);
 
         no_occ=0;
 
