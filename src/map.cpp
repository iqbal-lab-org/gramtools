/* TODO:
 *  *   implement boost logging
*/

#include <cassert>
#include <fstream>
#include <iostream>
#include <vector>

#include "masks.hpp"
#include "parameters.hpp"
#include "bwt_search.hpp"
#include "map.hpp"
<<<<<<< HEAD
#include "variants.hpp"


uint64_t map_reads(Parameters &params, MasksParser &masks,
                   KmersData &kmers, const FM_Index &fm_index,
                   const VariantMarkers &variants, const DNA_Rank &rank_all) {
    SeqRead reads(params.reads_fpath.c_str());
=======
#include "process_prg.hpp"
#include "variants.hpp"


uint64_t map_festa(Parameters &params, MasksParser &masks,
                   KmersData &kmers, CSA &fm_index, const VariantMarkers &variants,
                   std::unordered_map<uint8_t,std::vector<uint64_t>>& rank_all) {

    SeqRead input_festa(params.reads_fpath.c_str());
>>>>>>> a37162be
    std::ofstream reads_fhandle(params.processed_reads_fpath);
    int count_reads = 0;
    int count_mapped = 0;
    int inc = 0;
    int in_sites = 0;
    std::unordered_set<int> repeats;

    std::vector<uint8_t> readin_integer_seq;
    readin_integer_seq.reserve(200);

    for (auto read: reads) {
        if (!(inc++ % 100000))
            reads_fhandle << count_reads << std::endl;

<<<<<<< HEAD
        process_read(read, readin_integer_seq, params,
                     masks, count_reads, count_mapped, kmers, fm_index, in_sites,
                     repeats, variants, rank_all);
=======
        process_festa_sequence(festa_read, readin_integer_seq, params,
                               masks, count_reads, count_mapped, kmers, fm_index, in_sites,
                               repeats, variants, rank_all);
>>>>>>> a37162be
    }
    reads_fhandle.close();
    return count_mapped;
}


<<<<<<< HEAD
void process_read(GenomicRead *read_sequence, std::vector<uint8_t> &readin_integer_seq,
                  Parameters &params, MasksParser &masks, int &count_reads, int &count_mapped,
                  KmersData &kmers, const FM_Index &fm_index, int &in_sites, std::unordered_set<int> &repeats,
                  const VariantMarkers &variants, const DNA_Rank &rank_all) {
=======
void process_festa_sequence(GenomicRead *festa_read, std::vector<uint8_t> &readin_integer_seq,
                            Parameters &params, MasksParser &masks, int &count_reads, int &count_mapped,
                            KmersData &kmers, CSA &csa, int &in_sites, std::unordered_set<int> &repeats,
                            const VariantMarkers &variants, std::unordered_map<uint8_t,std::vector<uint64_t>>& rank_all) {

    //cout<<q->seq<<endl;
    int seqlen=strlen(festa_read->seq);
>>>>>>> a37162be

    bool invalid_base_flag = int_encode_read(read_sequence, readin_integer_seq);
    if (invalid_base_flag)
        // TODO: should readin_integer_seq and count_reads be modified here?
        return;
    auto no_occ = 0;
    std::vector<uint8_t> kmer(readin_integer_seq.begin() + readin_integer_seq.size() - params.kmers_size,
                              readin_integer_seq.end()); //is there a way to avoid making this copy?

    if (kmers.index.find(kmer) != kmers.index.end()
        && kmers.index_reverse.find(kmer) != kmers.index_reverse.end()
        && kmers.sites.find(kmer) != kmers.sites.end()) {

        auto sa_intervals = kmers.index[kmer];
        auto sa_intervals_rev = kmers.index_reverse[kmer];
        auto sites = kmers.sites[kmer];

        auto it = sa_intervals.begin();
        auto it_rev = sa_intervals_rev.begin();

        bool first_del = true;
        //kmers in ref means kmers that do not cross any numbers
        //These are either in non-variable region, or are entirely within alleles
<<<<<<< HEAD
        if (kmers.in_reference.find(kmer) != kmers.in_reference.end()) {
=======
        if (kmers.in_reference.find(kmer)!=kmers.in_reference.end()) {
>>>>>>> a37162be
            //then the kmer does overlap a number, by definition.
            first_del = false;//no need to ignore first SA interval (if it was in the nonvar bit would ignore)
        }

<<<<<<< HEAD
        bool kmer_precalc_done = true;
        bidir_search_bwd(fm_index, (*it).first, (*it).second,
                         (*it_rev).first, (*it_rev).second,
                         readin_integer_seq.begin(),
                         readin_integer_seq.begin() + readin_integer_seq.size() - params.kmers_size,
                         sa_intervals, sa_intervals_rev, sites, masks.allele, masks.max_alphabet_num,
                         first_del, kmer_precalc_done, variants, rank_all);
=======
        bool precalc_done=true;
        bidir_search_bwd(csa, (*it).first, (*it).second,
                         (*it_rev).first, (*it_rev).second,
                         readin_integer_seq.begin(),readin_integer_seq.begin()+readin_integer_seq.size()-params.kmers_size,
                         sa_intervals, sa_intervals_rev, sites, masks.allele, masks.max_alphabet_num,
                         first_del, precalc_done, variants, rank_all);
>>>>>>> a37162be

        no_occ = 0;

        if (sa_intervals.size() <= 10)
            //proxy for mapping is "unique horizontally"
        {
<<<<<<< HEAD
            it = sa_intervals.begin();
            no_occ = (*it).second - (*it).first;
            count_mapped++;
            if (!first_del) {
=======
            it=sa_intervals.begin();
            no_occ=(*it).second-(*it).first;
            count_mapped++;
            if (first_del==false) {
>>>>>>> a37162be
                assert(sites.front().empty());//becasue matches are all in non variable part of PRG
                repeats.clear();
                in_sites = 0;
                for (auto ind = (*it).first; ind < (*it).second; ind++) {
                    if (masks.allele[fm_index[ind]] != 0) {
                        in_sites++;
                        if (repeats.count(masks.sites[fm_index[ind]]) == 0) repeats.insert(masks.sites[fm_index[ind]]);
                        assert(masks.allele[fm_index[ind]] ==
                               masks.allele[fm_index[ind] + readin_integer_seq.size() - 1]);
                    }
                }
            }

            auto it_ss = sites.begin();

            while (it != sa_intervals.end() && it_ss != sites.end()) {
                if (it == sa_intervals.begin() && sites.front().empty()) {
                    assert(first_del == false);
                    for (auto ind = (*it).first; ind < (*it).second; ind++)
                        if (masks.allele[fm_index[ind]] != 0) {
                            masks.allele_coverage[(masks.sites[fm_index[ind]] - 5) / 2][masks.allele[fm_index[ind]] -
                                                                                        1] =
                                    masks.allele_coverage[(masks.sites[fm_index[ind]] - 5) / 2][
                                            masks.allele[fm_index[ind]] - 1] +
                                    1.0 / (no_occ - in_sites + repeats.size() + sa_intervals.size() -
                                           1); //careful, might be dividing with more than we need to. size of sa_intervals is an overestimate of the number of horizontal matches, since a match that passed through 1st allele will be in a separate interval from other vertical matches from the same site
                            assert(masks.allele[fm_index[ind]] ==
                                   masks.allele[fm_index[ind] + readin_integer_seq.size() - 1]);
                        }
                } else if ((it == sa_intervals.begin() && first_del == true) || (it !=
                                                                                 sa_intervals.begin())) { //first_del=true - match in an interval starting with a number, all matches must be just to left of end marker
                    //if no_occ>1, two matches both starting at the end marker. If one crossed the start marker,
                    //sorina would have split into two SAs and here we are in one.
                    //so neither crosses the start marker, both start at the end. Since she only updates sites
                    //when you cross the left marker, it should be true that sites.front().back().second.size==0
                    auto it_s = *it_ss;
                    assert(!it_s.empty());

                    auto invalid = false;
                    for (auto site_pair : it_s) {
                        auto site = site_pair.first;
                        auto allele = site_pair.second;
                        if (site_pair != it_s.back() && allele.empty()) invalid = true;
                    }

                    if (!invalid) {
                        if (((*it).second - (*it).first) > 1)
                            assert(it_s.back().second.size() == 0); //vertically non-unique
                        for (auto site_pair : it_s) {
                            auto site = site_pair.first;
                            auto allele = site_pair.second;
                            if (site_pair != it_s.back() && site_pair != it_s.front()) assert(allele.size() == 1);
                            if (site_pair == it_s.back() && allele.empty()) {
                                for (auto ind = (*it).first; ind < (*it).second; ind++)
                                    if (masks.allele[fm_index[ind]] >
                                        0) { //mask_a[fm_index[ind]] can be 0 here if one match in the SA-interval is coming from a skipped start-site marker
                                        if (first_del ==
                                            false) { //take into account the number of matches in the reference seq
                                            assert((no_occ - in_sites + repeats.size() + sa_intervals.size() - 1) > 0);
                                            masks.allele_coverage[(site - 5) / 2][masks.allele[fm_index[ind]] - 1] =
                                                    masks.allele_coverage[(site - 5) / 2][masks.allele[fm_index[ind]] -
                                                                                          1] +
                                                    1.0 /
                                                    (no_occ - in_sites + repeats.size() + sa_intervals.size() - 1);
                                        } else
                                            masks.allele_coverage[(site - 5) / 2][masks.allele[fm_index[ind]] - 1] =
                                                    masks.allele_coverage[(site - 5) / 2][masks.allele[fm_index[ind]] -
                                                                                          1] +
                                                    1.0 / sa_intervals.size();
                                    }
                            } else if (!allele.empty()) {
                                assert(!allele.empty());
                                for (auto al:allele) {
                                    if (first_del == false) {
                                        assert((no_occ - in_sites + repeats.size() + sa_intervals.size() - 1) > 0);
                                        masks.allele_coverage[(site - 5) / 2][al - 1] =
                                                masks.allele_coverage[(site - 5) / 2][al - 1] +
                                                1.0 / (no_occ - in_sites + repeats.size() + sa_intervals.size() - 1);
                                    } else
                                        masks.allele_coverage[(site - 5) / 2][al - 1] =
                                                masks.allele_coverage[(site - 5) / 2][al - 1] +
                                                1.0 / sa_intervals.size();
                                }
                            }
                        }
                    }
                }
                ++it;
                ++it_ss;
            }
        } else {
            no_occ = 0;
        }
        sa_intervals.clear();
        sa_intervals_rev.clear();
        sites.clear();
    } else {
        no_occ = 0;
    }
    //cout<<no_occ<<endl;
    //clear marker_porition, sa_intervals etc

    count_reads++;
    readin_integer_seq.clear();
}


bool int_encode_read(GenomicRead *read_sequence, std::vector<uint8_t> &readin_integer_seq) {
    bool invalid_base_flag = false;
    const auto sequence_length = strlen(read_sequence->seq);
    for (int i = 0; i < sequence_length; i++) {
        if (read_sequence->seq[i] == 'A' or read_sequence->seq[i] == 'a')
            readin_integer_seq.push_back(1);
        else if (read_sequence->seq[i] == 'C' or read_sequence->seq[i] == 'c')
            readin_integer_seq.push_back(2);
        else if (read_sequence->seq[i] == 'G' or read_sequence->seq[i] == 'g')
            readin_integer_seq.push_back(3);
        else if (read_sequence->seq[i] == 'T' or read_sequence->seq[i] == 't')
            readin_integer_seq.push_back(4);
        else
            // TODO: should there be a break here?
            invalid_base_flag = true;
    }
    return invalid_base_flag;
}


void output_allele_coverage(Parameters &params, MasksParser &masks) {
    std::ofstream allele_coverage_fhandle(params.allele_coverage_fpath);
    for (uint32_t i = 0; i < masks.allele_coverage.size(); i++) {
        for (uint32_t j = 0; j < masks.allele_coverage[i].size(); j++)
            allele_coverage_fhandle << masks.allele_coverage[i][j] << " ";
        allele_coverage_fhandle << std::endl;
    }
}<|MERGE_RESOLUTION|>--- conflicted
+++ resolved
@@ -11,7 +11,6 @@
 #include "parameters.hpp"
 #include "bwt_search.hpp"
 #include "map.hpp"
-<<<<<<< HEAD
 #include "variants.hpp"
 
 
@@ -19,17 +18,7 @@
                    KmersData &kmers, const FM_Index &fm_index,
                    const VariantMarkers &variants, const DNA_Rank &rank_all) {
     SeqRead reads(params.reads_fpath.c_str());
-=======
-#include "process_prg.hpp"
-#include "variants.hpp"
-
-
-uint64_t map_festa(Parameters &params, MasksParser &masks,
-                   KmersData &kmers, CSA &fm_index, const VariantMarkers &variants,
-                   std::unordered_map<uint8_t,std::vector<uint64_t>>& rank_all) {
-
-    SeqRead input_festa(params.reads_fpath.c_str());
->>>>>>> a37162be
+
     std::ofstream reads_fhandle(params.processed_reads_fpath);
     int count_reads = 0;
     int count_mapped = 0;
@@ -44,35 +33,19 @@
         if (!(inc++ % 100000))
             reads_fhandle << count_reads << std::endl;
 
-<<<<<<< HEAD
         process_read(read, readin_integer_seq, params,
                      masks, count_reads, count_mapped, kmers, fm_index, in_sites,
                      repeats, variants, rank_all);
-=======
-        process_festa_sequence(festa_read, readin_integer_seq, params,
-                               masks, count_reads, count_mapped, kmers, fm_index, in_sites,
-                               repeats, variants, rank_all);
->>>>>>> a37162be
     }
     reads_fhandle.close();
     return count_mapped;
 }
 
 
-<<<<<<< HEAD
 void process_read(GenomicRead *read_sequence, std::vector<uint8_t> &readin_integer_seq,
                   Parameters &params, MasksParser &masks, int &count_reads, int &count_mapped,
                   KmersData &kmers, const FM_Index &fm_index, int &in_sites, std::unordered_set<int> &repeats,
                   const VariantMarkers &variants, const DNA_Rank &rank_all) {
-=======
-void process_festa_sequence(GenomicRead *festa_read, std::vector<uint8_t> &readin_integer_seq,
-                            Parameters &params, MasksParser &masks, int &count_reads, int &count_mapped,
-                            KmersData &kmers, CSA &csa, int &in_sites, std::unordered_set<int> &repeats,
-                            const VariantMarkers &variants, std::unordered_map<uint8_t,std::vector<uint64_t>>& rank_all) {
-
-    //cout<<q->seq<<endl;
-    int seqlen=strlen(festa_read->seq);
->>>>>>> a37162be
 
     bool invalid_base_flag = int_encode_read(read_sequence, readin_integer_seq);
     if (invalid_base_flag)
@@ -96,16 +69,11 @@
         bool first_del = true;
         //kmers in ref means kmers that do not cross any numbers
         //These are either in non-variable region, or are entirely within alleles
-<<<<<<< HEAD
         if (kmers.in_reference.find(kmer) != kmers.in_reference.end()) {
-=======
-        if (kmers.in_reference.find(kmer)!=kmers.in_reference.end()) {
->>>>>>> a37162be
             //then the kmer does overlap a number, by definition.
             first_del = false;//no need to ignore first SA interval (if it was in the nonvar bit would ignore)
         }
 
-<<<<<<< HEAD
         bool kmer_precalc_done = true;
         bidir_search_bwd(fm_index, (*it).first, (*it).second,
                          (*it_rev).first, (*it_rev).second,
@@ -113,31 +81,16 @@
                          readin_integer_seq.begin() + readin_integer_seq.size() - params.kmers_size,
                          sa_intervals, sa_intervals_rev, sites, masks.allele, masks.max_alphabet_num,
                          first_del, kmer_precalc_done, variants, rank_all);
-=======
-        bool precalc_done=true;
-        bidir_search_bwd(csa, (*it).first, (*it).second,
-                         (*it_rev).first, (*it_rev).second,
-                         readin_integer_seq.begin(),readin_integer_seq.begin()+readin_integer_seq.size()-params.kmers_size,
-                         sa_intervals, sa_intervals_rev, sites, masks.allele, masks.max_alphabet_num,
-                         first_del, precalc_done, variants, rank_all);
->>>>>>> a37162be
 
         no_occ = 0;
 
         if (sa_intervals.size() <= 10)
             //proxy for mapping is "unique horizontally"
         {
-<<<<<<< HEAD
             it = sa_intervals.begin();
             no_occ = (*it).second - (*it).first;
             count_mapped++;
             if (!first_del) {
-=======
-            it=sa_intervals.begin();
-            no_occ=(*it).second-(*it).first;
-            count_mapped++;
-            if (first_del==false) {
->>>>>>> a37162be
                 assert(sites.front().empty());//becasue matches are all in non variable part of PRG
                 repeats.clear();
                 in_sites = 0;
