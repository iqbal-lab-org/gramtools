--- conflicted
+++ resolved
@@ -14,13 +14,11 @@
 #include "map.hpp"
 
 
-<<<<<<< HEAD
-uint64_t map_festa(Parameters &params, MasksParser &masks,
-                   KmersData &kmers, CSA &csa, std::unordered_map<uint8_t,std::vector<uint64_t>>& rank_all) {
-=======
-std::pair<int,int> map_fastaq(Parameters &params, MasksParser &masks,
-                   KmersData &kmers, CSA &csa) {
->>>>>>> b68976a7
+uint64_t map_fastaq(Parameters &params,
+                    MasksParser &masks,
+                    KmersData &kmers,
+                    CSA &csa,
+                    std::unordered_map<uint8_t, std::vector<uint64_t>> &rank_all) {
 
     SeqRead input_fastaq(params.reads_fpath.c_str());
     std::ofstream reads_fhandle(params.processed_reads_fpath);
@@ -38,15 +36,9 @@
         if (!(inc++ % 100000))
             reads_fhandle << count_reads << std::endl;
 
-<<<<<<< HEAD
-        process_festa_sequence(festa_read, readin_integer_seq, params,
-                               masks, count_reads, kmers, count_mapped, csa, in_sites,
-                               no_mapped, repeats, rank_all);
-=======
         process_fastaq_sequence(fastaq_read, readin_integer_seq, params,
-                               masks, count_reads, kmers, count_attempt_mapped, csa, in_sites,
-                               no_mapped, repeats);
->>>>>>> b68976a7
+                                masks, count_reads, kmers, count_mapped, csa, in_sites,
+                                no_mapped, repeats, rank_all);
     }
     reads_fhandle.close();
     return count_mapped;
@@ -54,117 +46,131 @@
 
 
 void process_fastaq_sequence(GenomicRead *fastaq_read, std::vector<uint8_t> &readin_integer_seq,
-                            Parameters &params, MasksParser &masks, int &count_reads,
-                            KmersData &kmers, uint64_t &count_mapped, CSA &csa, int &in_sites, int &no_mapped,
-                            std::unordered_set<int> &repeats, std::unordered_map<uint8_t,std::vector<uint64_t>>& rank_all) {
+                             Parameters &params, MasksParser &masks, int &count_reads,
+                             KmersData &kmers, uint64_t &count_mapped, CSA &csa, int &in_sites, int &no_mapped,
+                             std::unordered_set<int> &repeats,
+                             std::unordered_map<uint8_t, std::vector<uint64_t>> &rank_all) {
 
     //cout<<q->seq<<endl;
-    int seqlen=strlen(fastaq_read->seq);
+    int seqlen = strlen(fastaq_read->seq);
 
     bool invalid_base_flag = convert_fastaq_to_int_seq(fastaq_read, readin_integer_seq);
     if (invalid_base_flag)
         // TODO: should readin_integer_seq and count_reads be modified here?
         return;
-    auto no_occ=0;
-    std::vector<uint8_t> kmer(readin_integer_seq.begin()+readin_integer_seq.size()-params.kmers_size,readin_integer_seq.end()); //is there a way to avoid making this copy?
-    if (kmers.index.find(kmer)!=kmers.index.end() && kmers.index_reverse.find(kmer)!=kmers.index_reverse.end() && kmers.sites.find(kmer)!=kmers.sites.end()) {
-        auto sa_intervals=kmers.index[kmer];
-        auto sa_intervals_rev=kmers.index_reverse[kmer];
-        auto sites=kmers.sites[kmer];
-
-        auto it=sa_intervals.begin();
-        auto it_rev=sa_intervals_rev.begin();
+    auto no_occ = 0;
+    std::vector<uint8_t> kmer(readin_integer_seq.begin() + readin_integer_seq.size() - params.kmers_size,
+                              readin_integer_seq.end()); //is there a way to avoid making this copy?
+    if (kmers.index.find(kmer) != kmers.index.end() && kmers.index_reverse.find(kmer) != kmers.index_reverse.end() &&
+        kmers.sites.find(kmer) != kmers.sites.end()) {
+        auto sa_intervals = kmers.index[kmer];
+        auto sa_intervals_rev = kmers.index_reverse[kmer];
+        auto sites = kmers.sites[kmer];
+
+        auto it = sa_intervals.begin();
+        auto it_rev = sa_intervals_rev.begin();
 
         bool first_del = true;
         //kmers in ref means kmers that do not cross any numbers
         //These are either in non-variable region, or are entirely within alleles
-        if (kmers.in_reference.find(kmer)!=kmers.in_reference.end())
-        {
+        if (kmers.in_reference.find(kmer) != kmers.in_reference.end()) {
             //then the kmer does overlap a number, by definition.
-            first_del=false;//no need to ignore first SA interval (if it was in the nonvar bit would ignore)
-        }
-        else first_del=true;
-
-        bool precalc_done=true;
+            first_del = false;//no need to ignore first SA interval (if it was in the nonvar bit would ignore)
+        } else first_del = true;
+
+        bool precalc_done = true;
         auto res_it = bidir_search_bwd(csa, (*it).first, (*it).second,
-                                  (*it_rev).first, (*it_rev).second,
-                                       readin_integer_seq.begin(),readin_integer_seq.begin()+readin_integer_seq.size()-params.kmers_size,
-                                  sa_intervals, sa_intervals_rev,
-				       sites, masks.allele, masks.max_alphabet_num, first_del, precalc_done, rank_all);
-
-        no_occ=0;
-
-        if (sa_intervals.size()<=10)
+                                       (*it_rev).first, (*it_rev).second,
+                                       readin_integer_seq.begin(),
+                                       readin_integer_seq.begin() + readin_integer_seq.size() - params.kmers_size,
+                                       sa_intervals, sa_intervals_rev,
+                                       sites, masks.allele, masks.max_alphabet_num, first_del, precalc_done, rank_all);
+
+        no_occ = 0;
+
+        if (sa_intervals.size() <= 10)
             //proxy for mapping is "unique horizontally"
         {
-            it=sa_intervals.begin();
-            no_occ=(*it).second-(*it).first;
+            it = sa_intervals.begin();
+            no_occ = (*it).second - (*it).first;
             no_mapped++;
-            if (first_del==false) {
+            if (first_del == false) {
                 assert(sites.front().empty());//becasue matches are all in non variable part of PRG
                 repeats.clear();
-                in_sites=0;
-                for (auto ind=(*it).first;ind<(*it).second;ind++) {
-                    if (masks.allele[csa[ind]]!=0) {
+                in_sites = 0;
+                for (auto ind = (*it).first; ind < (*it).second; ind++) {
+                    if (masks.allele[csa[ind]] != 0) {
                         in_sites++;
-                        if (repeats.count(masks.sites[csa[ind]])==0) repeats.insert(masks.sites[csa[ind]]);
-                        assert(masks.allele[csa[ind]]==masks.allele[csa[ind]+readin_integer_seq.size()-1]);
+                        if (repeats.count(masks.sites[csa[ind]]) == 0) repeats.insert(masks.sites[csa[ind]]);
+                        assert(masks.allele[csa[ind]] == masks.allele[csa[ind] + readin_integer_seq.size() - 1]);
                     }
                 }
             }
 
-            auto it_ss=sites.begin();
-
-            while (it!=sa_intervals.end() && it_ss!=sites.end()) {
-                if (it==sa_intervals.begin() && sites.front().empty()) {
-                    assert(first_del==false);
-                    for (auto ind=(*it).first;ind<(*it).second;ind++)
-                        if (masks.allele[csa[ind]]!=0) {
-                            masks.allele_coverage[(masks.sites[csa[ind]]-5)/2][masks.allele[csa[ind]]-1]=masks.allele_coverage[(masks.sites[csa[ind]]-5)/2][masks.allele[csa[ind]]-1]+1.0/(no_occ-in_sites+repeats.size()+sa_intervals.size()-1); //careful, might be dividing with more than we need to. size of sa_intervals is an overestimate of the number of horizontal matches, since a match that passed through 1st allele will be in a separate interval from other vertical matches from the same site
-                            assert(masks.allele[csa[ind]]==masks.allele[csa[ind]+readin_integer_seq.size()-1]);
+            auto it_ss = sites.begin();
+
+            while (it != sa_intervals.end() && it_ss != sites.end()) {
+                if (it == sa_intervals.begin() && sites.front().empty()) {
+                    assert(first_del == false);
+                    for (auto ind = (*it).first; ind < (*it).second; ind++)
+                        if (masks.allele[csa[ind]] != 0) {
+                            masks.allele_coverage[(masks.sites[csa[ind]] - 5) / 2][masks.allele[csa[ind]] - 1] =
+                                    masks.allele_coverage[(masks.sites[csa[ind]] - 5) / 2][masks.allele[csa[ind]] - 1] +
+                                    1.0 / (no_occ - in_sites + repeats.size() + sa_intervals.size() -
+                                           1); //careful, might be dividing with more than we need to. size of sa_intervals is an overestimate of the number of horizontal matches, since a match that passed through 1st allele will be in a separate interval from other vertical matches from the same site
+                            assert(masks.allele[csa[ind]] == masks.allele[csa[ind] + readin_integer_seq.size() - 1]);
                         }
-                }
-                else if ((it==sa_intervals.begin() && first_del==true) || (it!=sa_intervals.begin())) { //first_del=true - match in an interval starting with a number, all matches must be just to left of end marker
+                } else if ((it == sa_intervals.begin() && first_del == true) || (it !=
+                                                                                 sa_intervals.begin())) { //first_del=true - match in an interval starting with a number, all matches must be just to left of end marker
                     //if no_occ>1, two matches both starting at the end marker. If one crossed the start marker,
                     //sorina would have split into two SAs and here we are in one.
                     //so neither crosses the start marker, both start at the end. Since she only updates sites
                     //when you cross the left marker, it should be true that sites.front().back().second.size==0
-                    auto it_s=*it_ss;
+                    auto it_s = *it_ss;
                     assert(!it_s.empty());
 
-                    auto invalid=false;
+                    auto invalid = false;
                     for (auto site_pair : it_s) {
-                        auto site=site_pair.first;
-                        auto allele=site_pair.second;
-                        if (site_pair!=it_s.back() && allele.empty()) invalid=true;
+                        auto site = site_pair.first;
+                        auto allele = site_pair.second;
+                        if (site_pair != it_s.back() && allele.empty()) invalid = true;
                     }
 
-                    if(!invalid) {
-                        if (((*it).second-(*it).first)>1) assert(it_s.back().second.size()==0); //vertically non-unique
+                    if (!invalid) {
+                        if (((*it).second - (*it).first) > 1)
+                            assert(it_s.back().second.size() == 0); //vertically non-unique
                         for (auto site_pair : it_s) {
-                            auto site=site_pair.first;
-                            auto allele=site_pair.second;
-                            if (site_pair!=it_s.back() && site_pair!=it_s.front()) assert(allele.size()==1);
-                            if (site_pair==it_s.back() && allele.empty()) {
-                                for (auto ind=(*it).first;ind<(*it).second;ind++)
-                                    if (masks.allele[csa[ind]]>0) { //mask_a[csa[ind]] can be 0 here if one match in the SA-interval is coming from a skipped start-site marker
-                                        if (first_del==false) { //take into account the number of matches in the reference seq
-                                            assert((no_occ-in_sites+repeats.size()+sa_intervals.size()-1)>0);
-                                            masks.allele_coverage[(site-5)/2][masks.allele[csa[ind]]-1]=masks.allele_coverage[(site-5)/2][masks.allele[csa[ind]]-1]+1.0/(no_occ-in_sites+repeats.size()+sa_intervals.size()-1);
-                                        }
-                                        else
-                                            masks.allele_coverage[(site-5)/2][masks.allele[csa[ind]]-1]=masks.allele_coverage[(site-5)/2][masks.allele[csa[ind]]-1]+1.0/sa_intervals.size();
+                            auto site = site_pair.first;
+                            auto allele = site_pair.second;
+                            if (site_pair != it_s.back() && site_pair != it_s.front()) assert(allele.size() == 1);
+                            if (site_pair == it_s.back() && allele.empty()) {
+                                for (auto ind = (*it).first; ind < (*it).second; ind++)
+                                    if (masks.allele[csa[ind]] >
+                                        0) { //mask_a[csa[ind]] can be 0 here if one match in the SA-interval is coming from a skipped start-site marker
+                                        if (first_del ==
+                                            false) { //take into account the number of matches in the reference seq
+                                            assert((no_occ - in_sites + repeats.size() + sa_intervals.size() - 1) > 0);
+                                            masks.allele_coverage[(site - 5) / 2][masks.allele[csa[ind]] - 1] =
+                                                    masks.allele_coverage[(site - 5) / 2][masks.allele[csa[ind]] - 1] +
+                                                    1.0 /
+                                                    (no_occ - in_sites + repeats.size() + sa_intervals.size() - 1);
+                                        } else
+                                            masks.allele_coverage[(site - 5) / 2][masks.allele[csa[ind]] - 1] =
+                                                    masks.allele_coverage[(site - 5) / 2][masks.allele[csa[ind]] - 1] +
+                                                    1.0 / sa_intervals.size();
                                     }
-                            }
-                            else if (!allele.empty()) {
+                            } else if (!allele.empty()) {
                                 assert(!allele.empty());
                                 for (auto al:allele) {
-                                    if (first_del==false) {
-                                        assert((no_occ-in_sites+repeats.size()+sa_intervals.size()-1)>0);
-                                        masks.allele_coverage[(site-5)/2][al-1]=masks.allele_coverage[(site-5)/2][al-1]+1.0/(no_occ-in_sites+repeats.size()+sa_intervals.size()-1);
-                                    }
-                                    else
-                                        masks.allele_coverage[(site-5)/2][al-1]=masks.allele_coverage[(site-5)/2][al-1]+1.0/sa_intervals.size();
+                                    if (first_del == false) {
+                                        assert((no_occ - in_sites + repeats.size() + sa_intervals.size() - 1) > 0);
+                                        masks.allele_coverage[(site - 5) / 2][al - 1] =
+                                                masks.allele_coverage[(site - 5) / 2][al - 1] +
+                                                1.0 / (no_occ - in_sites + repeats.size() + sa_intervals.size() - 1);
+                                    } else
+                                        masks.allele_coverage[(site - 5) / 2][al - 1] =
+                                                masks.allele_coverage[(site - 5) / 2][al - 1] +
+                                                1.0 / sa_intervals.size();
                                 }
                             }
                         }
@@ -173,18 +179,14 @@
                 ++it;
                 ++it_ss;
             }
-        }
-        else
-        {
-            no_occ=0;
+        } else {
+            no_occ = 0;
         }
         sa_intervals.clear();
         sa_intervals_rev.clear();
         sites.clear();
-    }
-    else
-    {
-        no_occ=0;
+    } else {
+        no_occ = 0;
     }
     //cout<<no_occ<<endl;
     //clear p, sa_intervals etc
@@ -194,7 +196,7 @@
 }
 
 
-bool convert_fastaq_to_int_seq(GenomicRead *fastaq_read, std::vector<uint8_t> &readin_integer_seq){
+bool convert_fastaq_to_int_seq(GenomicRead *fastaq_read, std::vector<uint8_t> &readin_integer_seq) {
     bool invalid_base_flag = false;
     const auto sequence_length = strlen(fastaq_read->seq);
     for (int i = 0; i < sequence_length; i++) {
