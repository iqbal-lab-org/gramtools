/* TODO:
 *  *   implement boost logging
*/

#include <cassert>
#include <fstream>
#include <iostream>
#include <vector>

<<<<<<< HEAD
#include "masks.hpp"
#include "parameters.hpp"
#include "bwt_search.h"
#include "kmers.hpp"
#include "map.hpp"
=======
	for (auto i: pars)
		if (*i=="")
		{
			std::cout << "You must specify all parameters" << HELP;
			exit(-1);
		}

	std::vector<uint64_t> mask_s;
	std::vector<int> mask_a;

	std::vector<std::vector<float> > covgs;
	std::string q;

	SeqRead inputReads(_input.c_str()); 
	std::ofstream out(_covoutput); 
	std::ofstream out2(_readoutput);

	sequence_map<std::vector<uint8_t>, std::list<std::pair<uint64_t,uint64_t>>> kmer_idx,kmer_idx_rev;
	sequence_map<std::vector<uint8_t>, std::list<std::vector<std::pair<uint32_t, std::vector<int>>>>> kmer_sites;
	sequence_set<std::vector<uint8_t>> kmers_in_ref;

	//not using mask_s anymore?

	timestamp();
	cout<<"Start CSA construction"<<endl;
	csa_wt<wt_int<bit_vector,rank_support_v5<>>,2,16777216> csa=csa_constr(_prg,_binoutput,_log,_csa,true, true);
	timestamp();
	cout<<"End CSA construction"<<endl;

	uint64_t maxx=parse_masks(mask_s,mask_a,_sitemask,_allmask,covgs);

	std::vector<std::vector<string> > site_reads(covgs.size(),std::vector<string>(1));
	int no_reads=0;
	uint64_t no_mapped=0;
	int inc=0;
	int no_occ=0;
	bool invalid, first_del=false;

	int k=atoi(_ksize.c_str()); //verify input
	get_precalc_kmers(csa,kmer_idx,kmer_idx_rev,kmer_sites,kmers_in_ref,mask_a,_kfile,maxx,k);

	//precalc_kmer_matches(csa,k,kmer_idx,kmer_idx_rev,kmer_sites,mask_a,maxx,kmers_in_ref,_kfile);
	cout << "About to start mapping:"<<endl;
	timestamp();

	std::list<std::pair<uint64_t,uint64_t>> sa_intervals, sa_intervals_rev;
	std::list<std::pair<uint64_t,uint64_t>>::iterator it, it_rev;
	std::list<std::vector<std::pair<uint32_t, std::vector<int>>>> sites;
	std::list<std::vector<std::pair<uint32_t, std::vector<int>>>>::iterator it_ss;
	std::unordered_set<int> repeats;
	std::vector<uint8_t>::iterator res_it;
	int in_sites;

	std::vector<uint8_t> p;//p is the read in integer alphabet
	p.reserve(200);	
	for (auto q: inputReads)
	{
	  
	  //logging
	  if (!(inc++%100000)) { out2<<no_reads<<endl; }
	  
	  //add N's
	  int flag=0;

	  //cout<<q->seq<<endl;
	  int seqlen=strlen(q->seq);
	  for (int i=0;i<seqlen;i++) {
	
	    if (q->seq[i]=='A' or q->seq[i]=='a') p.push_back(1);
	    else if (q->seq[i]=='C' or q->seq[i]=='c') p.push_back(2);
	    else if (q->seq[i]=='G' or q->seq[i]=='g') p.push_back(3);
	    else if (q->seq[i]=='T' or q->seq[i]=='t') p.push_back(4);
	    else {flag=1;}; 
	  }
>>>>>>> 0634e725


uint64_t map_festa(Parameters &params, MasksParser &masks,
                   KmersData &kmers, CSA &csa) {

    SeqRead input_festa(params.festa_fpath.c_str());
    std::ofstream reads_fhandle(params.processed_reads_fpath);
    uint64_t count_mapped = 0;
    int count_reads = 0;
    int inc = 0;

    std::vector<uint8_t> readin_integer_seq;
    readin_integer_seq.reserve(200);

<<<<<<< HEAD
    for (auto festa_read: input_festa) {
        if (!(inc++ % 10))
            reads_fhandle << count_reads << std::endl;

        process_festa_sequence(festa_read, readin_integer_seq, params,
                               masks, count_reads, kmers, count_mapped, csa);
=======
		  if (sa_intervals.size()<=10)
		    //proxy for mapping is "unique horizontally"
		    {
		      it=sa_intervals.begin();
		      no_occ=(*it).second-(*it).first; 
		      no_mapped++;
		      if (first_del==false) {
			assert(sites.front().empty());//becasue matches are all in non variable part of PRG
			repeats.clear();
			in_sites=0;
			for (auto ind=(*it).first;ind<(*it).second;ind++) {
			  if (mask_a[csa[ind]]!=0) {
			    in_sites++;
			    if (repeats.count(mask_s[csa[ind]])==0) repeats.insert(mask_s[csa[ind]]);
			    assert(mask_a[csa[ind]]==mask_a[csa[ind]+p.size()-1]);
			  }
			}
		      }
		     
		      it_ss=sites.begin();

		      while (it!=sa_intervals.end() && it_ss!=sites.end()) {
		       	if (it==sa_intervals.begin() && sites.front().empty()) {
			   assert(first_del==false);
			   for (auto ind=(*it).first;ind<(*it).second;ind++) 
			     if (mask_a[csa[ind]]!=0) {
			       covgs[(mask_s[csa[ind]]-5)/2][mask_a[csa[ind]]-1]=covgs[(mask_s[csa[ind]]-5)/2][mask_a[csa[ind]]-1]+1.0/(no_occ-in_sites+repeats.size()+sa_intervals.size()-1); //careful, might be dividing with more than we need to. size of sa_intervals is an overestimate of the number of horizontal matches, since a match that passed through 1st allele will be in a separate interval from other vertical matches from the same site
			       assert(mask_a[csa[ind]]==mask_a[csa[ind]+p.size()-1]);
			     }
			 }
			 else if ((it==sa_intervals.begin() && first_del==true) || (it!=sa_intervals.begin())) { //first_del=true - match in an interval starting with a number, all matches must be just to left of end marker
			  //if no_occ>1, two matches both starting at the end marker. If one crossed the start marker,
			  //sorina would have split into two SAs and here we are in one.
			  //so neither crosses the start marker, both start at the end. Since she only updates sites
			  //when you cross the left marker, it should be true that sites.front().back().second.size==0
			   auto it_s=*it_ss;
			   assert(!it_s.empty());
			   
			   invalid=false;
			   for (auto site_pair : it_s) {
			      auto site=site_pair.first;
			      auto allele=site_pair.second;
			      if (site_pair!=it_s.back() && allele.empty()) invalid=true; 
			   }
			   
			   if(!invalid) {
			     if (((*it).second-(*it).first)>1) assert(it_s.back().second.size()==0); //vertically non-unique 
			     for (auto site_pair : it_s) {
				auto site=site_pair.first;
				auto allele=site_pair.second;
				if (site_pair!=it_s.back() && site_pair!=it_s.front()) assert(allele.size()==1);
				if (site_pair==it_s.back() && allele.empty()) {
				  for (auto ind=(*it).first;ind<(*it).second;ind++) 
				    if (mask_a[csa[ind]]>0) { //mask_a[csa[ind]] can be 0 here if one match in the SA-interval is coming from a skipped start-site marker
				      if (first_del==false) { //take into account the number of matches in the reference seq
					assert((no_occ-in_sites+repeats.size()+sa_intervals.size()-1)>0);
					covgs[(site-5)/2][mask_a[csa[ind]]-1]=covgs[(site-5)/2][mask_a[csa[ind]]-1]+1.0/(no_occ-in_sites+repeats.size()+sa_intervals.size()-1);
				      }
				      else
					covgs[(site-5)/2][mask_a[csa[ind]]-1]=covgs[(site-5)/2][mask_a[csa[ind]]-1]+1.0/sa_intervals.size();
				    }
				}
			        else if (!allele.empty()) {
				  assert(!allele.empty());
				  for (auto al:allele) {
				    if (first_del==false) {
				      assert((no_occ-in_sites+repeats.size()+sa_intervals.size()-1)>0);
				      covgs[(site-5)/2][al-1]=covgs[(site-5)/2][al-1]+1.0/(no_occ-in_sites+repeats.size()+sa_intervals.size()-1);
				    }
				    else
				      covgs[(site-5)/2][al-1]=covgs[(site-5)/2][al-1]+1.0/sa_intervals.size();
				  }
				}
			      }
			   }
			 }		       
		       ++it;
		       ++it_ss;
		      }
	          }
		  else 
		    {
		      no_occ=0;
		    }
		  sa_intervals.clear();
		  sa_intervals_rev.clear();
		  sites.clear();
	  }
	  else
	    {
	      no_occ=0;
	    }
	  //cout<<no_occ<<endl;
	  //clear p, sa_intervals etc
	  
	  no_reads++;
	  p.clear();
	}
>>>>>>> 0634e725

    }
    reads_fhandle.close();
    return count_mapped;
}


void process_festa_sequence(GenomicRead *festa_read, std::vector<uint8_t> &readin_integer_seq,
                            Parameters &params, MasksParser &masks, int &count_reads,
                            KmersData &kmers, uint64_t &count_mapped, CSA &csa) {

    std::cout << festa_read->seq << std::endl;
    bool invalid_base_flag = convert_festa_to_int_seq(festa_read, readin_integer_seq);
    if (invalid_base_flag)
        // TODO: should readin_integer_seq and count_reads be modified here?
        return;

    // TODO: is there a way to avoid making this copy?
    auto kmer_start_it = readin_integer_seq.begin() + readin_integer_seq.size() - params.kmers_size;
    auto kmer_end_it = readin_integer_seq.end();
    std::vector<uint8_t> kmer(kmer_start_it, kmer_end_it);

    bool kmer_within_range = kmers.index.find(kmer) != kmers.index.end()
                             && kmers.index_reverse.find(kmer) != kmers.index_reverse.end()
                             && kmers.sites.find(kmer) != kmers.sites.end();
    if (!kmer_within_range){
        count_reads++;
        readin_integer_seq.clear();
        return;
    }

    auto sa_intervals = kmers.index[kmer];
    auto sa_intervals_rev = kmers.index_reverse[kmer];
    auto sites = kmers.sites[kmer];

    auto it = sa_intervals.begin();
    auto it_rev = sa_intervals_rev.begin();

    // kmers in ref means kmers that do not cross any numbers
    // These are either in non-variable region, or are entirely within alleles
    bool first_del = !(kmers.in_reference.find(kmer) != kmers.in_reference.end());
    bool precalc_done = true;

    bidir_search_bwd(csa, (*it).first, (*it).second,
                     (*it_rev).first, (*it_rev).second,
                     readin_integer_seq.begin(),
                     readin_integer_seq.begin() + readin_integer_seq.size() - params.kmers_size,
                     sa_intervals, sa_intervals_rev,
                     sites, masks.allele, masks.max_alphabet_num, first_del, precalc_done);

    // proxy for mapping is "unique horizontally"
    if (sa_intervals.size() != 1){
        count_reads++;
        readin_integer_seq.clear();
        return;
    }

    if (!first_del)
        // becasue sites has one element with an empty vector
        sites.clear();

    count_mapped++;
    uint64_t no_occ = (*it).second - (*it).first;
    it = sa_intervals.begin();

    for (auto ind = (*it).first; ind < (*it).second; ind++) {
        if (sites.empty()) {
            if (masks.allele[csa[ind]] != 0) {
                masks.allele_coverage[(masks.sites[csa[ind]] - 5) / 2][masks.allele[csa[ind]] - 1]++;
                assert(masks.allele[csa[ind]]
                       == masks.allele[csa[ind] + readin_integer_seq.size() - 1]);
            }
            continue;
        }
        // first_del=true - match in an interval starting with a number, all matches must be just to left of end marker

        // if no_occ>1, two matches both starting at the end marker. If one crossed the start marker,
        // sorina would have split into two SAs and here we are in one.
        // so neither crosses the start marker, both start at the end. Since she only updates sites
        // when you cross the left marker, it should be true that sites.front().back().second.size==0
        if (!(sites.empty()) && (no_occ > 1))
            // vertically non-unique
            assert(sites.front().back().second.size() == 0);

        bool invalid = false;
        for (auto it_s : sites) {
            for (auto site_pair : it_s) {
                auto allele = site_pair.second;
                if (it_s != sites.back() && it_s != sites.front() && allele.empty())
                    invalid = true;
            }
        }

        if (invalid)
            continue;

        for (auto it_s : sites) {
            for (auto site_pair : it_s) {
                auto site = site_pair.first;
                auto allele = site_pair.second;
                if (it_s != sites.back() && it_s != sites.front())
                    assert(allele.size() == 1);
                // mask_a[csa[ind]] can be 0 here if the match is
                // coming from a skipped start_site marker
                if ((allele.empty()) && (masks.allele[csa[ind]] > 0))
                    masks.allele_coverage[(site - 5) / 2][masks.allele[csa[ind]] - 1]++;
                else
                    for (auto al : allele)
                        masks.allele_coverage[(site - 5) / 2][al - 1]++;
            }
        }
    }

    count_reads++;
    readin_integer_seq.clear();
}


bool convert_festa_to_int_seq(GenomicRead *festa_read, std::vector<uint8_t> &readin_integer_seq){
    bool invalid_base_flag = false;
    for (int i = 0; i < strlen(festa_read->seq); i++) {
        if (festa_read->seq[i] == 'A' or festa_read->seq[i] == 'a')
            readin_integer_seq.push_back(1);
        else if (festa_read->seq[i] == 'C' or festa_read->seq[i] == 'c')
            readin_integer_seq.push_back(2);
        else if (festa_read->seq[i] == 'G' or festa_read->seq[i] == 'g')
            readin_integer_seq.push_back(3);
        else if (festa_read->seq[i] == 'T' or festa_read->seq[i] == 't')
            readin_integer_seq.push_back(4);
        else
            // TODO: should there be a break here?
            invalid_base_flag = true;
    }
    return invalid_base_flag;
}


void output_allele_coverage(Parameters &params, MasksParser &masks) {
    std::ofstream allele_coverage_fhandle(params.allele_coverage_fpath);
    for (uint32_t i = 0; i < masks.allele_coverage.size(); i++) {
        for (uint32_t j = 0; j < masks.allele_coverage[i].size(); j++)
            allele_coverage_fhandle << masks.allele_coverage[i][j] << " ";
        allele_coverage_fhandle << std::endl;
    }
}<|MERGE_RESOLUTION|>--- conflicted
+++ resolved
@@ -7,88 +7,11 @@
 #include <iostream>
 #include <vector>
 
-<<<<<<< HEAD
 #include "masks.hpp"
 #include "parameters.hpp"
 #include "bwt_search.h"
 #include "kmers.hpp"
 #include "map.hpp"
-=======
-	for (auto i: pars)
-		if (*i=="")
-		{
-			std::cout << "You must specify all parameters" << HELP;
-			exit(-1);
-		}
-
-	std::vector<uint64_t> mask_s;
-	std::vector<int> mask_a;
-
-	std::vector<std::vector<float> > covgs;
-	std::string q;
-
-	SeqRead inputReads(_input.c_str()); 
-	std::ofstream out(_covoutput); 
-	std::ofstream out2(_readoutput);
-
-	sequence_map<std::vector<uint8_t>, std::list<std::pair<uint64_t,uint64_t>>> kmer_idx,kmer_idx_rev;
-	sequence_map<std::vector<uint8_t>, std::list<std::vector<std::pair<uint32_t, std::vector<int>>>>> kmer_sites;
-	sequence_set<std::vector<uint8_t>> kmers_in_ref;
-
-	//not using mask_s anymore?
-
-	timestamp();
-	cout<<"Start CSA construction"<<endl;
-	csa_wt<wt_int<bit_vector,rank_support_v5<>>,2,16777216> csa=csa_constr(_prg,_binoutput,_log,_csa,true, true);
-	timestamp();
-	cout<<"End CSA construction"<<endl;
-
-	uint64_t maxx=parse_masks(mask_s,mask_a,_sitemask,_allmask,covgs);
-
-	std::vector<std::vector<string> > site_reads(covgs.size(),std::vector<string>(1));
-	int no_reads=0;
-	uint64_t no_mapped=0;
-	int inc=0;
-	int no_occ=0;
-	bool invalid, first_del=false;
-
-	int k=atoi(_ksize.c_str()); //verify input
-	get_precalc_kmers(csa,kmer_idx,kmer_idx_rev,kmer_sites,kmers_in_ref,mask_a,_kfile,maxx,k);
-
-	//precalc_kmer_matches(csa,k,kmer_idx,kmer_idx_rev,kmer_sites,mask_a,maxx,kmers_in_ref,_kfile);
-	cout << "About to start mapping:"<<endl;
-	timestamp();
-
-	std::list<std::pair<uint64_t,uint64_t>> sa_intervals, sa_intervals_rev;
-	std::list<std::pair<uint64_t,uint64_t>>::iterator it, it_rev;
-	std::list<std::vector<std::pair<uint32_t, std::vector<int>>>> sites;
-	std::list<std::vector<std::pair<uint32_t, std::vector<int>>>>::iterator it_ss;
-	std::unordered_set<int> repeats;
-	std::vector<uint8_t>::iterator res_it;
-	int in_sites;
-
-	std::vector<uint8_t> p;//p is the read in integer alphabet
-	p.reserve(200);	
-	for (auto q: inputReads)
-	{
-	  
-	  //logging
-	  if (!(inc++%100000)) { out2<<no_reads<<endl; }
-	  
-	  //add N's
-	  int flag=0;
-
-	  //cout<<q->seq<<endl;
-	  int seqlen=strlen(q->seq);
-	  for (int i=0;i<seqlen;i++) {
-	
-	    if (q->seq[i]=='A' or q->seq[i]=='a') p.push_back(1);
-	    else if (q->seq[i]=='C' or q->seq[i]=='c') p.push_back(2);
-	    else if (q->seq[i]=='G' or q->seq[i]=='g') p.push_back(3);
-	    else if (q->seq[i]=='T' or q->seq[i]=='t') p.push_back(4);
-	    else {flag=1;}; 
-	  }
->>>>>>> 0634e725
 
 
 uint64_t map_festa(Parameters &params, MasksParser &masks,
@@ -103,114 +26,12 @@
     std::vector<uint8_t> readin_integer_seq;
     readin_integer_seq.reserve(200);
 
-<<<<<<< HEAD
     for (auto festa_read: input_festa) {
         if (!(inc++ % 10))
             reads_fhandle << count_reads << std::endl;
 
         process_festa_sequence(festa_read, readin_integer_seq, params,
                                masks, count_reads, kmers, count_mapped, csa);
-=======
-		  if (sa_intervals.size()<=10)
-		    //proxy for mapping is "unique horizontally"
-		    {
-		      it=sa_intervals.begin();
-		      no_occ=(*it).second-(*it).first; 
-		      no_mapped++;
-		      if (first_del==false) {
-			assert(sites.front().empty());//becasue matches are all in non variable part of PRG
-			repeats.clear();
-			in_sites=0;
-			for (auto ind=(*it).first;ind<(*it).second;ind++) {
-			  if (mask_a[csa[ind]]!=0) {
-			    in_sites++;
-			    if (repeats.count(mask_s[csa[ind]])==0) repeats.insert(mask_s[csa[ind]]);
-			    assert(mask_a[csa[ind]]==mask_a[csa[ind]+p.size()-1]);
-			  }
-			}
-		      }
-		     
-		      it_ss=sites.begin();
-
-		      while (it!=sa_intervals.end() && it_ss!=sites.end()) {
-		       	if (it==sa_intervals.begin() && sites.front().empty()) {
-			   assert(first_del==false);
-			   for (auto ind=(*it).first;ind<(*it).second;ind++) 
-			     if (mask_a[csa[ind]]!=0) {
-			       covgs[(mask_s[csa[ind]]-5)/2][mask_a[csa[ind]]-1]=covgs[(mask_s[csa[ind]]-5)/2][mask_a[csa[ind]]-1]+1.0/(no_occ-in_sites+repeats.size()+sa_intervals.size()-1); //careful, might be dividing with more than we need to. size of sa_intervals is an overestimate of the number of horizontal matches, since a match that passed through 1st allele will be in a separate interval from other vertical matches from the same site
-			       assert(mask_a[csa[ind]]==mask_a[csa[ind]+p.size()-1]);
-			     }
-			 }
-			 else if ((it==sa_intervals.begin() && first_del==true) || (it!=sa_intervals.begin())) { //first_del=true - match in an interval starting with a number, all matches must be just to left of end marker
-			  //if no_occ>1, two matches both starting at the end marker. If one crossed the start marker,
-			  //sorina would have split into two SAs and here we are in one.
-			  //so neither crosses the start marker, both start at the end. Since she only updates sites
-			  //when you cross the left marker, it should be true that sites.front().back().second.size==0
-			   auto it_s=*it_ss;
-			   assert(!it_s.empty());
-			   
-			   invalid=false;
-			   for (auto site_pair : it_s) {
-			      auto site=site_pair.first;
-			      auto allele=site_pair.second;
-			      if (site_pair!=it_s.back() && allele.empty()) invalid=true; 
-			   }
-			   
-			   if(!invalid) {
-			     if (((*it).second-(*it).first)>1) assert(it_s.back().second.size()==0); //vertically non-unique 
-			     for (auto site_pair : it_s) {
-				auto site=site_pair.first;
-				auto allele=site_pair.second;
-				if (site_pair!=it_s.back() && site_pair!=it_s.front()) assert(allele.size()==1);
-				if (site_pair==it_s.back() && allele.empty()) {
-				  for (auto ind=(*it).first;ind<(*it).second;ind++) 
-				    if (mask_a[csa[ind]]>0) { //mask_a[csa[ind]] can be 0 here if one match in the SA-interval is coming from a skipped start-site marker
-				      if (first_del==false) { //take into account the number of matches in the reference seq
-					assert((no_occ-in_sites+repeats.size()+sa_intervals.size()-1)>0);
-					covgs[(site-5)/2][mask_a[csa[ind]]-1]=covgs[(site-5)/2][mask_a[csa[ind]]-1]+1.0/(no_occ-in_sites+repeats.size()+sa_intervals.size()-1);
-				      }
-				      else
-					covgs[(site-5)/2][mask_a[csa[ind]]-1]=covgs[(site-5)/2][mask_a[csa[ind]]-1]+1.0/sa_intervals.size();
-				    }
-				}
-			        else if (!allele.empty()) {
-				  assert(!allele.empty());
-				  for (auto al:allele) {
-				    if (first_del==false) {
-				      assert((no_occ-in_sites+repeats.size()+sa_intervals.size()-1)>0);
-				      covgs[(site-5)/2][al-1]=covgs[(site-5)/2][al-1]+1.0/(no_occ-in_sites+repeats.size()+sa_intervals.size()-1);
-				    }
-				    else
-				      covgs[(site-5)/2][al-1]=covgs[(site-5)/2][al-1]+1.0/sa_intervals.size();
-				  }
-				}
-			      }
-			   }
-			 }		       
-		       ++it;
-		       ++it_ss;
-		      }
-	          }
-		  else 
-		    {
-		      no_occ=0;
-		    }
-		  sa_intervals.clear();
-		  sa_intervals_rev.clear();
-		  sites.clear();
-	  }
-	  else
-	    {
-	      no_occ=0;
-	    }
-	  //cout<<no_occ<<endl;
-	  //clear p, sa_intervals etc
-	  
-	  no_reads++;
-	  p.clear();
-	}
->>>>>>> 0634e725
-
     }
     reads_fhandle.close();
     return count_mapped;
