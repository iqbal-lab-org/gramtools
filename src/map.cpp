--- conflicted
+++ resolved
@@ -14,18 +14,10 @@
 #include "bidir_search_bwd.hpp"
 
 
-<<<<<<< HEAD
-uint64_t map_fastaq(Parameters &params,
-                    MasksParser &masks,
-                    KmersData &kmers,
-                    CSA &csa,
-                    std::unordered_map<uint8_t, std::vector<uint64_t>> &rank_all) {
-=======
 uint64_t map_reads(Parameters &params, MasksParser &masks,
                    KmersData &kmers, const FM_Index &fm_index,
                    const DNA_Rank &rank_all) {
     SeqRead reads(params.reads_fpath.c_str());
->>>>>>> 7d193c64
 
     std::ofstream reads_fhandle(params.processed_reads_fpath);
     int count_reads = 0;
@@ -33,7 +25,6 @@
     int inc = 0;
     int in_sites = 0;
     std::unordered_set<int> repeats;
-    uint64_t count_mapped = 0;
 
     std::vector<uint8_t> readin_integer_seq;
     readin_integer_seq.reserve(200);
@@ -42,49 +33,32 @@
         if (!(inc++ % 100000))
             reads_fhandle << count_reads << std::endl;
 
-<<<<<<< HEAD
-        process_fastaq_sequence(fastaq_read, readin_integer_seq, params,
-                                masks, count_reads, kmers, count_mapped, csa, in_sites,
-                                no_mapped, repeats, rank_all);
-=======
         process_read(read, readin_integer_seq, params,
                      masks, count_reads, count_mapped, kmers, fm_index, in_sites,
                      repeats, rank_all);
->>>>>>> 7d193c64
     }
     reads_fhandle.close();
     return count_mapped;
 }
 
 
-<<<<<<< HEAD
-void process_fastaq_sequence(GenomicRead *fastaq_read, std::vector<uint8_t> &readin_integer_seq,
-                             Parameters &params, MasksParser &masks, int &count_reads,
-                             KmersData &kmers, uint64_t &count_mapped, CSA &csa, int &in_sites, int &no_mapped,
-                             std::unordered_set<int> &repeats,
-                             std::unordered_map<uint8_t, std::vector<uint64_t>> &rank_all) {
-
-    //cout<<q->seq<<endl;
-    int seqlen = strlen(fastaq_read->seq);
-
-    bool invalid_base_flag = convert_fastaq_to_int_seq(fastaq_read, readin_integer_seq);
-=======
 void process_read(GenomicRead *read_sequence, std::vector<uint8_t> &readin_integer_seq,
                   Parameters &params, MasksParser &masks, int &count_reads, int &count_mapped,
                   KmersData &kmers, const FM_Index &fm_index, int &in_sites, std::unordered_set<int> &repeats,
                   const DNA_Rank &rank_all) {
 
     bool invalid_base_flag = int_encode_read(read_sequence, readin_integer_seq);
->>>>>>> 7d193c64
     if (invalid_base_flag)
         // TODO: should readin_integer_seq and count_reads be modified here?
         return;
     auto no_occ = 0;
     std::vector<uint8_t> kmer(readin_integer_seq.begin() + readin_integer_seq.size() - params.kmers_size,
                               readin_integer_seq.end()); //is there a way to avoid making this copy?
-<<<<<<< HEAD
-    if (kmers.index.find(kmer) != kmers.index.end() && kmers.index_reverse.find(kmer) != kmers.index_reverse.end() &&
-        kmers.sites.find(kmer) != kmers.sites.end()) {
+
+    if (kmers.index.find(kmer) != kmers.index.end()
+        && kmers.index_reverse.find(kmer) != kmers.index_reverse.end()
+        && kmers.sites.find(kmer) != kmers.sites.end()) {
+
         auto sa_intervals = kmers.index[kmer];
         auto sa_intervals_rev = kmers.index_reverse[kmer];
         auto sites = kmers.sites[kmer];
@@ -92,37 +66,12 @@
         auto it = sa_intervals.begin();
         auto it_rev = sa_intervals_rev.begin();
 
-=======
-
-    if (kmers.index.find(kmer) != kmers.index.end()
-        && kmers.index_reverse.find(kmer) != kmers.index_reverse.end()
-        && kmers.sites.find(kmer) != kmers.sites.end()) {
-
-        auto sa_intervals = kmers.index[kmer];
-        auto sa_intervals_rev = kmers.index_reverse[kmer];
-        auto sites = kmers.sites[kmer];
-
-        auto it = sa_intervals.begin();
-        auto it_rev = sa_intervals_rev.begin();
-
->>>>>>> 7d193c64
         bool first_del = true;
         //kmers in ref means kmers that do not cross any numbers
         //These are either in non-variable region, or are entirely within alleles
         if (kmers.in_reference.find(kmer) != kmers.in_reference.end()) {
             //then the kmer does overlap a number, by definition.
             first_del = false;//no need to ignore first SA interval (if it was in the nonvar bit would ignore)
-<<<<<<< HEAD
-        } else first_del = true;
-
-        bool precalc_done = true;
-        auto res_it = bidir_search_bwd(csa, (*it).first, (*it).second,
-                                       (*it_rev).first, (*it_rev).second,
-                                       readin_integer_seq.begin(),
-                                       readin_integer_seq.begin() + readin_integer_seq.size() - params.kmers_size,
-                                       sa_intervals, sa_intervals_rev,
-                                       sites, masks.allele, masks.max_alphabet_num, first_del, precalc_done, rank_all);
-=======
         }
 
         bool kmer_precalc_done = true;
@@ -138,8 +87,6 @@
                          first_del,
                          kmer_precalc_done,
                          rank_all);
->>>>>>> 7d193c64
-
         no_occ = 0;
 
         if (sa_intervals.size() <= 10)
@@ -147,29 +94,17 @@
         {
             it = sa_intervals.begin();
             no_occ = (*it).second - (*it).first;
-<<<<<<< HEAD
-            no_mapped++;
-            if (first_del == false) {
-=======
             count_mapped++;
             if (!first_del) {
->>>>>>> 7d193c64
                 assert(sites.front().empty());//becasue matches are all in non variable part of PRG
                 repeats.clear();
                 in_sites = 0;
                 for (auto ind = (*it).first; ind < (*it).second; ind++) {
-<<<<<<< HEAD
-                    if (masks.allele[csa[ind]] != 0) {
-                        in_sites++;
-                        if (repeats.count(masks.sites[csa[ind]]) == 0) repeats.insert(masks.sites[csa[ind]]);
-                        assert(masks.allele[csa[ind]] == masks.allele[csa[ind] + readin_integer_seq.size() - 1]);
-=======
                     if (masks.allele[fm_index[ind]] != 0) {
                         in_sites++;
                         if (repeats.count(masks.sites[fm_index[ind]]) == 0) repeats.insert(masks.sites[fm_index[ind]]);
                         assert(masks.allele[fm_index[ind]] ==
                                masks.allele[fm_index[ind] + readin_integer_seq.size() - 1]);
->>>>>>> 7d193c64
                     }
                 }
             }
@@ -180,14 +115,6 @@
                 if (it == sa_intervals.begin() && sites.front().empty()) {
                     assert(first_del == false);
                     for (auto ind = (*it).first; ind < (*it).second; ind++)
-<<<<<<< HEAD
-                        if (masks.allele[csa[ind]] != 0) {
-                            masks.allele_coverage[(masks.sites[csa[ind]] - 5) / 2][masks.allele[csa[ind]] - 1] =
-                                    masks.allele_coverage[(masks.sites[csa[ind]] - 5) / 2][masks.allele[csa[ind]] - 1] +
-                                    1.0 / (no_occ - in_sites + repeats.size() + sa_intervals.size() -
-                                           1); //careful, might be dividing with more than we need to. size of sa_intervals is an overestimate of the number of horizontal matches, since a match that passed through 1st allele will be in a separate interval from other vertical matches from the same site
-                            assert(masks.allele[csa[ind]] == masks.allele[csa[ind] + readin_integer_seq.size() - 1]);
-=======
                         if (masks.allele[fm_index[ind]] != 0) {
                             masks.allele_coverage[(masks.sites[fm_index[ind]] - 5) / 2][masks.allele[fm_index[ind]] -
                                                                                         1] =
@@ -197,7 +124,6 @@
                                            1); //careful, might be dividing with more than we need to. size of sa_intervals is an overestimate of the number of horizontal matches, since a match that passed through 1st allele will be in a separate interval from other vertical matches from the same site
                             assert(masks.allele[fm_index[ind]] ==
                                    masks.allele[fm_index[ind] + readin_integer_seq.size() - 1]);
->>>>>>> 7d193c64
                         }
                 } else if ((it == sa_intervals.begin() && first_del == true) || (it !=
                                                                                  sa_intervals.begin())) { //first_del=true - match in an interval starting with a number, all matches must be just to left of end marker
@@ -224,20 +150,6 @@
                             if (site_pair != it_s.back() && site_pair != it_s.front()) assert(allele.size() == 1);
                             if (site_pair == it_s.back() && allele.empty()) {
                                 for (auto ind = (*it).first; ind < (*it).second; ind++)
-<<<<<<< HEAD
-                                    if (masks.allele[csa[ind]] >
-                                        0) { //mask_a[csa[ind]] can be 0 here if one match in the SA-interval is coming from a skipped start-site marker
-                                        if (first_del ==
-                                            false) { //take into account the number of matches in the reference seq
-                                            assert((no_occ - in_sites + repeats.size() + sa_intervals.size() - 1) > 0);
-                                            masks.allele_coverage[(site - 5) / 2][masks.allele[csa[ind]] - 1] =
-                                                    masks.allele_coverage[(site - 5) / 2][masks.allele[csa[ind]] - 1] +
-                                                    1.0 /
-                                                    (no_occ - in_sites + repeats.size() + sa_intervals.size() - 1);
-                                        } else
-                                            masks.allele_coverage[(site - 5) / 2][masks.allele[csa[ind]] - 1] =
-                                                    masks.allele_coverage[(site - 5) / 2][masks.allele[csa[ind]] - 1] +
-=======
                                     if (masks.allele[fm_index[ind]] >
                                         0) { //mask_a[fm_index[ind]] can be 0 here if one match in the SA-interval is coming from a skipped start-site marker
                                         if (first_del ==
@@ -252,7 +164,6 @@
                                             masks.allele_coverage[(site - 5) / 2][masks.allele[fm_index[ind]] - 1] =
                                                     masks.allele_coverage[(site - 5) / 2][masks.allele[fm_index[ind]] -
                                                                                           1] +
->>>>>>> 7d193c64
                                                     1.0 / sa_intervals.size();
                                     }
                             } else if (!allele.empty()) {
@@ -292,11 +203,7 @@
 }
 
 
-<<<<<<< HEAD
-bool convert_fastaq_to_int_seq(GenomicRead *fastaq_read, std::vector<uint8_t> &readin_integer_seq) {
-=======
 bool int_encode_read(GenomicRead *read_sequence, std::vector<uint8_t> &readin_integer_seq) {
->>>>>>> 7d193c64
     bool invalid_base_flag = false;
     const auto sequence_length = strlen(read_sequence->seq);
     for (int i = 0; i < sequence_length; i++) {
