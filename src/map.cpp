--- conflicted
+++ resolved
@@ -18,11 +18,8 @@
 
 
 uint64_t map_festa(Parameters &params, MasksParser &masks,
-<<<<<<< HEAD
-                   KmersData &kmers, CSA &fm_index, const VariantMarkers &variants) {
-=======
-                   KmersData &kmers, CSA &csa, std::unordered_map<uint8_t,std::vector<uint64_t>>& rank_all) {
->>>>>>> 82834b2c
+                   KmersData &kmers, CSA &fm_index, const VariantMarkers &variants,
+                   std::unordered_map<uint8_t,std::vector<uint64_t>>& rank_all) {
 
     SeqRead input_festa(params.festa_fpath.c_str());
     std::ofstream reads_fhandle(params.processed_reads_fpath);
@@ -40,13 +37,8 @@
             reads_fhandle << count_reads << std::endl;
 
         process_festa_sequence(festa_read, readin_integer_seq, params,
-<<<<<<< HEAD
                                masks, count_reads, kmers, count_mapped, fm_index, in_sites,
-                               no_mapped, repeats, variants);
-=======
-                               masks, count_reads, kmers, count_mapped, csa, in_sites,
-                               no_mapped, repeats, rank_all);
->>>>>>> 82834b2c
+                               no_mapped, repeats, variants, rank_all);
     }
     reads_fhandle.close();
     return count_mapped;
@@ -56,11 +48,8 @@
 void process_festa_sequence(GenomicRead *festa_read, std::vector<uint8_t> &readin_integer_seq,
                             Parameters &params, MasksParser &masks, int &count_reads,
                             KmersData &kmers, uint64_t &count_mapped, CSA &csa, int &in_sites, int &no_mapped,
-<<<<<<< HEAD
-                            std::unordered_set<int> &repeats, const VariantMarkers &variants) {
-=======
-                            std::unordered_set<int> &repeats, std::unordered_map<uint8_t,std::vector<uint64_t>>& rank_all) {
->>>>>>> 82834b2c
+                            std::unordered_set<int> &repeats, const VariantMarkers &variants,
+                            std::unordered_map<uint8_t,std::vector<uint64_t>>& rank_all) {
 
     //cout<<q->seq<<endl;
     int seqlen=strlen(festa_read->seq);
@@ -91,14 +80,10 @@
 
         bool precalc_done=true;
         auto res_it = bidir_search_bwd(csa, (*it).first, (*it).second,
-                                  (*it_rev).first, (*it_rev).second,
+                                       (*it_rev).first, (*it_rev).second,
                                        readin_integer_seq.begin(),readin_integer_seq.begin()+readin_integer_seq.size()-params.kmers_size,
-                                  sa_intervals, sa_intervals_rev,
-<<<<<<< HEAD
-                                  sites, masks.allele, masks.max_alphabet_num, first_del, precalc_done, variants);
-=======
-				       sites, masks.allele, masks.max_alphabet_num, first_del, precalc_done, rank_all);
->>>>>>> 82834b2c
+                                       sa_intervals, sa_intervals_rev, sites, masks.allele, masks.max_alphabet_num,
+                                       first_del, precalc_done, variants, rank_all);
 
         no_occ=0;
 
