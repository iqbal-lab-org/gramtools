--- conflicted
+++ resolved
@@ -1,18 +1,9 @@
 #include <sdsl/suffix_arrays.hpp>
 
-<<<<<<< HEAD
-#include "variants.hpp"
-#include "process_prg.hpp"
-#include "map.hpp"
-#include "skip.hpp"
-#include "bidir_search_bwd.hpp"
-
-=======
 #include "fm_index.hpp"
 #include "bwt_search.hpp"
 #include "map.hpp"
 #include "bidir_search_bwd.hpp"
->>>>>>> 79c8f1f7
 
 /*
  * starts at end of the read, want to do fwd in the future
@@ -46,11 +37,6 @@
                       std::list<std::pair<uint64_t, uint64_t>> &sa_intervals,
                       std::list<std::pair<uint64_t, uint64_t>> &sa_intervals_rev, // not used in bwd
                       std::list<std::vector<std::pair<uint32_t, std::vector<int>>>> &sites,
-<<<<<<< HEAD
-                      std::vector<int> &mask_a, const uint64_t maxx, bool &first_del,
-                      const bool kmer_precalc_done, const VariantMarkers &variants,
-                      std::unordered_map<uint8_t,vector<uint64_t>>& rank_all) {
-=======
                       const std::vector<int> &mask_a,
                       const uint64_t maxx,
                       bool &delete_first_interval,
@@ -58,7 +44,6 @@
                       const VariantMarkers &variants,
                       const DNA_Rank &rank_all,
                       const int thread_id) {
->>>>>>> 79c8f1f7
 
     // deals with empty (first in mapping) sa interval
     if (sa_intervals.empty()) {
@@ -80,22 +65,6 @@
             return;
 
         --fasta_pattern_it;
-<<<<<<< HEAD
-        uint8_t fasta_char = *fasta_pattern_it;
-
-        auto sa_interval_it = sa_intervals.begin();
-        auto sa_interval_it_rev = sa_intervals_rev.begin();
-        auto sites_it = sites.begin();
-
-        if (kmer_precalc_done or fasta_pattern_it != fasta_pattern_end - 1) {
-
-            // loop sa interval (matches of current substring)
-            auto count_sa_intervals = sa_intervals.size();
-            for (auto j = 0; j < count_sa_intervals; j++) {
-                process_matches_overlapping_variants(fm_index, mask_a, maxx, first_del, variants,
-                                                     allele_empty, sa_interval_it, sa_interval_it_rev, sites_it,
-                                                     sa_intervals, sa_intervals_rev, sites);
-=======
         const uint8_t next_char = *fasta_pattern_it;
         assert((next_char >= 1) && (next_char <= 4));
 
@@ -121,30 +90,12 @@
             }
             if (thread_id == 3) {
                 std::cout << "done bidir_search_bwd for loop" << std::endl;
->>>>>>> 79c8f1f7
             }
         }
 
         sa_interval_it = sa_intervals.begin();
         sa_interval_it_rev = sa_intervals_rev.begin();
         sites_it = sites.begin();
-<<<<<<< HEAD
-
-        first_del = match_next_charecter(fm_index, sa_intervals, sa_intervals_rev, sites, fasta_char,
-                                         sa_interval_it, sa_interval_it_rev, sites_it, first_del, rank_all);
-    }
-}
-
-void process_matches_overlapping_variants(const FM_Index &fm_index, const vector<int> &mask_a, const uint64_t maxx,
-                                          const bool &first_del, const VariantMarkers &variants,
-                                          vector<int> &allele_empty,
-                                          list<std::pair<unsigned long, unsigned long>>::iterator &sa_interval_it,
-                                          list<std::pair<unsigned long, unsigned long>>::iterator &sa_interval_it_rev,
-                                          list<std::vector<std::pair<unsigned int, std::vector<int>>>>::iterator &sites_it,
-                                          list<pair<uint64_t, uint64_t>> &sa_intervals,
-                                          list<pair<uint64_t, uint64_t>> &sa_intervals_rev,
-                                          list<vector<pair<uint32_t, vector<int>>>> &sites) {
-=======
         if (thread_id == 3) {
             std::cout << "call match_next_charecter" << std::endl;
             std::cout << "sa_intervals.size: " << sa_intervals.size() << std::endl;
@@ -178,7 +129,6 @@
                                           std::list<std::pair<uint64_t, uint64_t>> &sa_intervals_rev,
                                           std::list<std::vector<std::pair<uint32_t, std::vector<int>>>> &sites,
                                           const int thread_id) {
->>>>>>> 79c8f1f7
 
     // check for edge of variant site
     auto sa_interval_start = (*sa_interval_it).first;
@@ -189,23 +139,17 @@
     uint64_t last_begin = 0;
     bool second_to_last = false;
 
-<<<<<<< HEAD
-=======
     int j = 0;
 
->>>>>>> 79c8f1f7
     // loop through variant site edges (even and odd markers)
     for (auto marker_position = marker_positions.begin();
          marker_position != marker_positions.end();
          ++marker_position) {
 
-<<<<<<< HEAD
-=======
         if (thread_id == 3) {
             std::cout << "marker pos: " << j << std::endl;
         }
 
->>>>>>> 79c8f1f7
         uint64_t marker_idx;
         uint64_t marker;
         uint64_t left_new;
@@ -229,23 +173,16 @@
                                       first_del, allele_empty, second_to_last, marker_idx,
                                       marker, left_new, right_new, left_rev_new, right_rev_new, ignore,
                                       last, sa_interval_it, sa_interval_it_rev, sites_it, last_begin, marker_position);
-<<<<<<< HEAD
-
-        previous_marker = marker;
-=======
         if (thread_id == 3) {
             std::cout << "done update_sites_crossed_by_reads " << j << std::endl;
         }
 
         previous_marker = marker;
         j++;
->>>>>>> 79c8f1f7
     }
     ++sa_interval_it;
     ++sa_interval_it_rev;
     ++sites_it;
-<<<<<<< HEAD
-=======
 
     if (thread_id == 3) {
         std::cout << "done process_matches_overlapping_variants" << std::endl;
@@ -313,7 +250,6 @@
                                                      sites, rank_all, fasta_char, sa_interval_it,
                                                      sa_interval_it_rev, sites_it, delete_first_interval, 0);
     }
->>>>>>> 79c8f1f7
 }
 
 
@@ -346,16 +282,6 @@
 }
 
 
-<<<<<<< HEAD
-bool match_next_charecter(const FM_Index &fm_index, list<pair<uint64_t, uint64_t>> &sa_intervals,
-                          list<pair<uint64_t, uint64_t>> &sa_intervals_rev,
-                          list<vector<pair<uint32_t, vector<int>>>> &sites,
-                          uint8_t fasta_char,
-                          list<std::pair<unsigned long, unsigned long>>::iterator &sa_interval_it,
-                          list<std::pair<unsigned long, unsigned long>>::iterator &sa_interval_it_rev,
-                          list<std::vector<std::pair<unsigned int, std::vector<int>>>>::iterator &sites_it,
-                          bool first_del, std::unordered_map<uint8_t,vector<uint64_t>>& rank_all) {
-=======
 bool match_next_charecter(const FM_Index &fm_index,
                           std::list<std::pair<uint64_t, uint64_t>> &sa_intervals,
                           std::list<std::pair<uint64_t, uint64_t>> &sa_intervals_rev,
@@ -367,28 +293,12 @@
                           std::list<std::vector<std::pair<unsigned int, std::vector<int>>>>::iterator &sites_it,
                           bool delete_first_interval,
                           const int thread_id) {
->>>>>>> 79c8f1f7
 
     // adds next charecter in the read; deletes sa intervals which dont match the new next character
     while (sa_interval_it != sa_intervals.end()
            && sa_interval_it_rev != sa_intervals_rev.end()
            && sites_it != sites.end()) {
 
-<<<<<<< HEAD
-        //calculate sum to return- can do this in top fcns
-        auto tmp2 = bidir_search(fm_index, (*sa_interval_it).first, (*sa_interval_it).second,
-                                 (*sa_interval_it_rev).first, (*sa_interval_it_rev).second,
-                                 fasta_char, rank_all);
-        if (tmp2 > 0) {
-            ++sa_interval_it;
-            ++sa_interval_it_rev;
-            ++sites_it;
-            continue;
-        }
-
-        if (sa_interval_it == sa_intervals.begin())
-            first_del = true;
-=======
         if (thread_id == 3) {
             //std::cout << "sa_intervals.size: " << sa_intervals.size() << std::endl;
         }
@@ -422,18 +332,13 @@
         }
 
         delete_first_interval = sa_interval_it == sa_intervals.begin();
->>>>>>> 79c8f1f7
 
         sa_interval_it = sa_intervals.erase(sa_interval_it);
         sa_interval_it_rev = sa_intervals_rev.erase(sa_interval_it_rev);
         sites_it = sites.erase(sites_it);
     }
-<<<<<<< HEAD
-    return first_del;
-=======
 
     return delete_first_interval;
->>>>>>> 79c8f1f7
 }
 
 
@@ -457,18 +362,6 @@
 }
 
 
-<<<<<<< HEAD
-void update_sites_crossed_by_reads(const FM_Index &fm_index, list<pair<uint64_t, uint64_t>> &sa_intervals,
-                                   list<pair<uint64_t, uint64_t>> &sa_intervals_rev,
-                                   list<vector<pair<uint32_t, vector<int>>>> &sites, const vector<int> &mask_a,
-                                   const bool &first_del, vector<int> &allele_empty, bool &second_to_last,
-                                   uint64_t marker_idx, uint64_t marker, uint64_t left_new, uint64_t right_new,
-                                   uint64_t left_rev_new, uint64_t right_rev_new, bool ignore, bool last,
-                                   list<std::pair<unsigned long, unsigned long>>::iterator &sa_interval_it,
-                                   list<std::pair<unsigned long, unsigned long>>::iterator &sa_interval_it_rev,
-                                   list<std::vector<std::pair<unsigned int, std::vector<int>>>>::iterator &sites_it,
-                                   uint64_t &last_begin, MarkerPositions &marker_it) {
-=======
 void update_sites_crossed_by_reads(const FM_Index &fm_index,
                                    list <pair<uint64_t, uint64_t>> &sa_intervals,
                                    list <pair<uint64_t, uint64_t>> &sa_intervals_rev,
@@ -486,7 +379,6 @@
                                    list<std::vector<std::pair<unsigned int, std::vector<int>>>>::iterator &sites_it,
                                    uint64_t &last_begin,
                                    MarkerPositions &marker_it) {
->>>>>>> 79c8f1f7
 
     if (!last && (marker % 2 == 1)) {
         last_begin = marker;
@@ -537,11 +429,6 @@
         (*sites_it).push_back(get_location(fm_index, marker_idx, marker, last,
                                            allele_empty, mask_a));
 
-<<<<<<< HEAD
-	allele_empty.clear();
-	allele_empty.reserve(3500);
-=======
     allele_empty.clear();
     allele_empty.reserve(3500);
->>>>>>> 79c8f1f7
 }