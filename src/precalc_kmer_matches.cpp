#include "sdsl/suffix_arrays.hpp"
#include "sdsl/wavelet_trees.hpp"
#include <cassert>
#include "bwt_search.h"
#include <tuple>
#include <cstdint>
#include <string>
#include <list>
#include <utility>
#include <boost/functional/hash.hpp>
#include <fstream>

<<<<<<< HEAD
#include "map.hpp"
#include "bwt_search.h"
=======
#include "definitions.hpp"

>>>>>>> 0353db26


using namespace sdsl;

//what to do with Ns?

//void generate_all_kmers(std::vector<uint8_t> letters, std::vector<uint8_t>& substr, int k, int n, std::vector<std::vector<uint8_t>>& kmers);
//void get_kmers(char *kmerfile, std::vector<std::vector<uint8_t>>& kmers);

<<<<<<< HEAD
void precalc_kmer_matches (const csa_wt<wt_int<bit_vector,rank_support_v5<>>,2,16777216> &csa, int k,
=======
void precalc_kmer_matches (csa_wt<wt_int<bit_vector,rank_support_v5<>>,2,16777216> &csa, int k,
>>>>>>> 0353db26
		sequence_map<std::vector<uint8_t>, std::list<std::pair<uint64_t,uint64_t>>>& kmer_idx, 
		sequence_map<std::vector<uint8_t>, std::list<std::pair<uint64_t,uint64_t>>>& kmer_idx_rev,
		sequence_map<std::vector<uint8_t>, std::list<std::vector<std::pair<uint32_t, std::vector<int>>>>>& kmer_sites,
		std::vector<int> &mask_a, uint64_t maxx, sequence_set<std::vector<uint8_t>>& kmers_in_ref, std::vector<std::vector<uint8_t>> &kmers,
<<<<<<< HEAD
		const VariantMarkers &variants)
{
=======
	    int thread_id) {

	std::cout << std::setprecision(2) << std::fixed;
>>>>>>> 0353db26
	std::list<std::vector<std::pair<uint32_t, std::vector<int>>>> temp2;		  
	std::list<std::pair<uint64_t,uint64_t>> temp;
	bool first_del;

	for (unsigned long i=0; i < kmers.size(); i++) {
		auto &kmer = kmers[i];

		if (thread_id == LOG_THREAD_ID) {
            std::cout << thread_id << ": kmers processed: "
                      << i << "/" << kmers.size() << std::endl;
        }

		kmer_idx[kmer]=temp;
		kmer_idx_rev[kmer]=temp;
		kmer_sites[kmer]=temp2;
		first_del=false;
		bool precalc_done=false;

		bidir_search_bwd(csa,0,
								       csa.size(),0,
								       csa.size(),
								       (kmer).begin(),(kmer).end(),
								       kmer_idx[kmer],kmer_idx_rev[kmer],
								       kmer_sites[kmer],
<<<<<<< HEAD
								       mask_a,maxx,first_del, precalc_done, variants);
=======
                                       mask_a,maxx,first_del, precalc_done);
>>>>>>> 0353db26
		if  ((kmer_idx[kmer]).empty())
		  {
		    kmer_idx.erase(kmer);
		  }
		if  ((kmer_idx_rev[kmer]).empty())
		  {
		    kmer_idx_rev.erase(kmer);
		  }
		
		if (!first_del) kmers_in_ref.insert(kmer);
		
	}
}<|MERGE_RESOLUTION|>--- conflicted
+++ resolved
@@ -10,13 +10,9 @@
 #include <boost/functional/hash.hpp>
 #include <fstream>
 
-<<<<<<< HEAD
 #include "map.hpp"
 #include "bwt_search.h"
-=======
 #include "definitions.hpp"
-
->>>>>>> 0353db26
 
 
 using namespace sdsl;
@@ -26,23 +22,14 @@
 //void generate_all_kmers(std::vector<uint8_t> letters, std::vector<uint8_t>& substr, int k, int n, std::vector<std::vector<uint8_t>>& kmers);
 //void get_kmers(char *kmerfile, std::vector<std::vector<uint8_t>>& kmers);
 
-<<<<<<< HEAD
 void precalc_kmer_matches (const csa_wt<wt_int<bit_vector,rank_support_v5<>>,2,16777216> &csa, int k,
-=======
-void precalc_kmer_matches (csa_wt<wt_int<bit_vector,rank_support_v5<>>,2,16777216> &csa, int k,
->>>>>>> 0353db26
 		sequence_map<std::vector<uint8_t>, std::list<std::pair<uint64_t,uint64_t>>>& kmer_idx, 
 		sequence_map<std::vector<uint8_t>, std::list<std::pair<uint64_t,uint64_t>>>& kmer_idx_rev,
 		sequence_map<std::vector<uint8_t>, std::list<std::vector<std::pair<uint32_t, std::vector<int>>>>>& kmer_sites,
 		std::vector<int> &mask_a, uint64_t maxx, sequence_set<std::vector<uint8_t>>& kmers_in_ref, std::vector<std::vector<uint8_t>> &kmers,
-<<<<<<< HEAD
-		const VariantMarkers &variants)
-{
-=======
-	    int thread_id) {
+        const VariantMarkers &variants, int thread_id) {
 
 	std::cout << std::setprecision(2) << std::fixed;
->>>>>>> 0353db26
 	std::list<std::vector<std::pair<uint32_t, std::vector<int>>>> temp2;		  
 	std::list<std::pair<uint64_t,uint64_t>> temp;
 	bool first_del;
@@ -62,16 +49,12 @@
 		bool precalc_done=false;
 
 		bidir_search_bwd(csa,0,
-								       csa.size(),0,
-								       csa.size(),
-								       (kmer).begin(),(kmer).end(),
-								       kmer_idx[kmer],kmer_idx_rev[kmer],
-								       kmer_sites[kmer],
-<<<<<<< HEAD
-								       mask_a,maxx,first_del, precalc_done, variants);
-=======
-                                       mask_a,maxx,first_del, precalc_done);
->>>>>>> 0353db26
+                         csa.size(),0,
+                         csa.size(),
+                         (kmer).begin(),(kmer).end(),
+                         kmer_idx[kmer],kmer_idx_rev[kmer],
+                         kmer_sites[kmer], mask_a,maxx,first_del,
+                         precalc_done, variants);
 		if  ((kmer_idx[kmer]).empty())
 		  {
 		    kmer_idx.erase(kmer);
