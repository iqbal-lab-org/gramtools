#include "sdsl/suffix_arrays.hpp"
#include "sdsl/wavelet_trees.hpp"
#include <cassert>
#include "bwt_search.h"
#include <tuple>
#include <cstdint>
#include <string>
#include <list>
#include <utility>
#include <boost/functional/hash.hpp>
#include <fstream>

#include "map.hpp"
#include "bwt_search.h"
#include "definitions.hpp"


using namespace sdsl;

//what to do with Ns?

//void generate_all_kmers(std::vector<uint8_t> letters, std::vector<uint8_t>& substr, int k, int n, std::vector<std::vector<uint8_t>>& kmers);
//void get_kmers(char *kmerfile, std::vector<std::vector<uint8_t>>& kmers);

void precalc_kmer_matches (const csa_wt<wt_int<bit_vector,rank_support_v5<>>,2,16777216> &csa, int k,
		sequence_map<std::vector<uint8_t>, std::list<std::pair<uint64_t,uint64_t>>>& kmer_idx, 
		sequence_map<std::vector<uint8_t>, std::list<std::pair<uint64_t,uint64_t>>>& kmer_idx_rev,
		sequence_map<std::vector<uint8_t>, std::list<std::vector<std::pair<uint32_t, std::vector<int>>>>>& kmer_sites,
		std::vector<int> &mask_a, uint64_t maxx, sequence_set<std::vector<uint8_t>>& kmers_in_ref, std::vector<std::vector<uint8_t>> &kmers,
<<<<<<< HEAD
		std::unordered_map<uint8_t,std::vector<uint64_t>>& rank_all, int thread_id) {
=======
        const VariantMarkers &variants, std::unordered_map<uint8_t,std::vector<uint64_t>>& rank_all, int thread_id) {
>>>>>>> 7d193c64

	std::cout << std::setprecision(2) << std::fixed;
	std::list<std::vector<std::pair<uint32_t, std::vector<int>>>> temp2;
	std::list<std::pair<uint64_t,uint64_t>> temp;
	bool first_del;

	for (unsigned long i=0; i < kmers.size(); i++) {
		auto &kmer = kmers[i];

		if (thread_id == LOG_THREAD_ID) {
            std::cout << thread_id << ": kmers processed: "
                      << i << "/" << kmers.size() << std::endl;
        }

		kmer_idx[kmer]=temp;
		kmer_idx_rev[kmer]=temp;
		kmer_sites[kmer]=temp2;
		first_del=false;
		bool precalc_done=false;
<<<<<<< HEAD
		std::vector<uint8_t>::iterator res_it=bidir_search_bwd(csa,0,
								       csa.size(),0,
								       csa.size(),
								       (kmer).begin(),(kmer).end(),
								       kmer_idx[kmer],kmer_idx_rev[kmer],
								       kmer_sites[kmer],
                                       mask_a,maxx,first_del, precalc_done, rank_all);
=======

		bidir_search_bwd(csa,0,
                         csa.size(),0,
                         csa.size(),
                         (kmer).begin(),(kmer).end(),
                         kmer_idx[kmer],kmer_idx_rev[kmer],
                         kmer_sites[kmer],
                         mask_a,maxx,first_del, precalc_done, variants, rank_all);
>>>>>>> 7d193c64
		if  ((kmer_idx[kmer]).empty())
		  {
		    kmer_idx.erase(kmer);
		  }
		if  ((kmer_idx_rev[kmer]).empty())
		  {
		    kmer_idx_rev.erase(kmer);
		  }
		
		if (!first_del) kmers_in_ref.insert(kmer);
		
	}
}<|MERGE_RESOLUTION|>--- conflicted
+++ resolved
@@ -27,11 +27,7 @@
 		sequence_map<std::vector<uint8_t>, std::list<std::pair<uint64_t,uint64_t>>>& kmer_idx_rev,
 		sequence_map<std::vector<uint8_t>, std::list<std::vector<std::pair<uint32_t, std::vector<int>>>>>& kmer_sites,
 		std::vector<int> &mask_a, uint64_t maxx, sequence_set<std::vector<uint8_t>>& kmers_in_ref, std::vector<std::vector<uint8_t>> &kmers,
-<<<<<<< HEAD
-		std::unordered_map<uint8_t,std::vector<uint64_t>>& rank_all, int thread_id) {
-=======
         const VariantMarkers &variants, std::unordered_map<uint8_t,std::vector<uint64_t>>& rank_all, int thread_id) {
->>>>>>> 7d193c64
 
 	std::cout << std::setprecision(2) << std::fixed;
 	std::list<std::vector<std::pair<uint32_t, std::vector<int>>>> temp2;
@@ -51,15 +47,6 @@
 		kmer_sites[kmer]=temp2;
 		first_del=false;
 		bool precalc_done=false;
-<<<<<<< HEAD
-		std::vector<uint8_t>::iterator res_it=bidir_search_bwd(csa,0,
-								       csa.size(),0,
-								       csa.size(),
-								       (kmer).begin(),(kmer).end(),
-								       kmer_idx[kmer],kmer_idx_rev[kmer],
-								       kmer_sites[kmer],
-                                       mask_a,maxx,first_del, precalc_done, rank_all);
-=======
 
 		bidir_search_bwd(csa,0,
                          csa.size(),0,
@@ -68,7 +55,6 @@
                          kmer_idx[kmer],kmer_idx_rev[kmer],
                          kmer_sites[kmer],
                          mask_a,maxx,first_del, precalc_done, variants, rank_all);
->>>>>>> 7d193c64
 		if  ((kmer_idx[kmer]).empty())
 		  {
 		    kmer_idx.erase(kmer);
