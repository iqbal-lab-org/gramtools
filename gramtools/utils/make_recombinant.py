## @file Make recombinant fasta + vcf.

import prg_local_parser
import random
import os
import vcf

DNA = {'A', 'C', 'G', 'T', 'N'}
REF_READ_CHUNK_SIZE = 1000000


<<<<<<< HEAD
=======

>>>>>>> a3753345
## An interface to the module for making new fasta (recombinant) from fasta + vcf.
class Recombinator(object):
    def __init__(self, reference_fpath, vcf_fpath, output_fpath, random_selection=True, seed=None, offset=1):
        self.reference_fpath = reference_fpath
        self.vcf_fpath = vcf_fpath
        self.output_fpath = output_fpath
        self.random_selection = random_selection
        self.seed = seed
        # This is used to signal that we do not start counting from 0 when traversing the original fasta.
        # We use 1 as a default value to go from 1-based VCF coords to 0-based `enumerate()`
        self.offset = offset

    # 'static' variable
    picked_alleles = []

    def run(self):
        fhandle = open(self.vcf_fpath)
        vcf_reader = vcf.Reader(fhandle)
        description = "Recombinant built from ref and vcf"
        _make_recombinant(self.reference_fpath, vcf_reader, self.output_fpath, description, self.random_selection,
                          self.seed, self.offset)
        if len(Recombinator.picked_alleles) > 0:
            picked_file = os.path.realpath(os.path.dirname(self.output_fpath))
            picked_file = os.path.join(picked_file, "picked_alleles")
            with open(picked_file, "w") as f:
                f.write("\t".join(Recombinator.picked_alleles))
        fhandle.close()


## Compute a new reference from an base reference and a set of vcf records.
#  @param reference the 'base' reference: non-variant sites of the prg + first allele of each variant site.
# @param vcf_reader set of vcf records describing variants inferred against the old reference.
# Default random_selection to False because can be used as is for 'genotyping' mode.
def _make_recombinant(reference_fpath, vcf_reader, output_fpath, description, random_selection=False, seed=None,
                      offset=1):
    if random_selection and seed is not None:
        random.seed(seed)

    inferred_reference_length = 0

    reference = _refParser(reference_fpath)
    recombinant = prg_local_parser.FastaWriter(output_fpath, description)

    record = next(vcf_reader, None)

    start_ref_idx = -1
    end_ref_idx = -1

    for idx, x in enumerate(reference):
        within_replaced_ref = start_ref_idx < idx <= end_ref_idx
        if within_replaced_ref:
            continue

        vcf_finished = record is None
        if vcf_finished:
            recombinant.append(x)
            inferred_reference_length += 1
            continue

        # This update only actually occurs once we have passed a record
        start_ref_idx = record.POS - offset
        end_ref_idx = start_ref_idx + len(record.REF) - 1

        at_allele_insert_idx = idx == start_ref_idx

        # Let's insert the genotyped allele
        if at_allele_insert_idx:
            sample = record.samples[0]
            genotype = sample.gt_alleles

            if random_selection is False:  # Genotyping mode
                # Case: no genotype. Let's pick REF allele.
                if set(genotype) == {None}:
                    allele_index = 0

                # Case: single haploid genotype. Pick that allele.
                # OR Case: there are >1 calls. Just pick the first.
                else:
                    allele_index = int(genotype[0])

            else:  # Random selection mode
                allele_index = random.randrange(len(record.ALT) + 1)  # Add 1 to choose between REF and all ALTs
                Recombinator.picked_alleles.append(str(allele_index))

            if allele_index == 0:
                template = str(record.REF)
            else:
                template = str(record.ALT[allele_index - 1])

            for alt_char in template:
                recombinant.append(alt_char)

            inferred_reference_length += len(template)

            record = next(vcf_reader, None)
            continue

        # Add the non-variant regions
        recombinant.append(x)
        inferred_reference_length += 1

    recombinant.close()

    return inferred_reference_length
<<<<<<< HEAD

def make_new_ref_using_vcf(original_fasta, vcf_file, out_fasta):
   in_parse = _refParser(original_fasta)
   out_parse = _FastaWriter(out_fasta)

   vcf_Reader = vcf.Reader(vcf_file)

class Fasta_Char():
    valid = {"use", "header", "write"}

    def __init__(self, char, mode):
        self.char = char

        if mode not in Fasta_Char.valid:
            raise ValueError("Must initialise with mode in {}".format(str(Fasta_Char.valid)))

        if mode == "use":
            self.use = True
            self.header = False

        elif mode == "header":
            self.use = False
            self.header = True

        else:
            self.use = False
            self.header = False


class _FastaWriter():
    max_load = REF_READ_CHUNK_SIZE
    def __init__(self, outfilename):
        self.load = []
        self.fhandle = open(outfilename, "w")

    def commit(self, char):
        self.load.append(char)
        if len(self.load) > _FastaWriter.max_load:
            self.fhandle.write("".join(self.load))
            self.load = []

    def close(self):
        if len(self.load) > 0:
            self.fhandle.write("".join(self.load))
        self.fhandle.close()

## Generator to parse fasta ref sequence in blocks.
def _refParser(ref_fpath, chunk_size=REF_READ_CHUNK_SIZE):
    header = False
    with open(ref_fpath) as fhandle:
        while True:
            chars = fhandle.read(chunk_size)

            if len(chars) == 0:
                return

            for char in chars:
                if char == ">":
                    header = True
                    fasta_char = Fasta_Char(char, mode="header")

                elif char == '\n':
                    fasta_char = Fasta_Char(char, mode="write")
                    if header:
                        header = False

                else:
                    if header:
                        fasta_char = Fasta_Char(char, mode="write")
                    else:
                        if char.upper() not in DNA:
                            raise ValueError("Found an invalid character: {}".format(char))
                        fasta_char = Fasta_Char(char, mode = "use")

            yield fasta_char
=======
>>>>>>> a3753345
<|MERGE_RESOLUTION|>--- conflicted
+++ resolved
@@ -1,6 +1,6 @@
 ## @file Make recombinant fasta + vcf.
 
-import prg_local_parser
+from . import prg_local_parser
 import random
 import os
 import vcf
@@ -9,10 +9,6 @@
 REF_READ_CHUNK_SIZE = 1000000
 
 
-<<<<<<< HEAD
-=======
-
->>>>>>> a3753345
 ## An interface to the module for making new fasta (recombinant) from fasta + vcf.
 class Recombinator(object):
     def __init__(self, reference_fpath, vcf_fpath, output_fpath, random_selection=True, seed=None, offset=1):
@@ -117,81 +113,3 @@
     recombinant.close()
 
     return inferred_reference_length
-<<<<<<< HEAD
-
-def make_new_ref_using_vcf(original_fasta, vcf_file, out_fasta):
-   in_parse = _refParser(original_fasta)
-   out_parse = _FastaWriter(out_fasta)
-
-   vcf_Reader = vcf.Reader(vcf_file)
-
-class Fasta_Char():
-    valid = {"use", "header", "write"}
-
-    def __init__(self, char, mode):
-        self.char = char
-
-        if mode not in Fasta_Char.valid:
-            raise ValueError("Must initialise with mode in {}".format(str(Fasta_Char.valid)))
-
-        if mode == "use":
-            self.use = True
-            self.header = False
-
-        elif mode == "header":
-            self.use = False
-            self.header = True
-
-        else:
-            self.use = False
-            self.header = False
-
-
-class _FastaWriter():
-    max_load = REF_READ_CHUNK_SIZE
-    def __init__(self, outfilename):
-        self.load = []
-        self.fhandle = open(outfilename, "w")
-
-    def commit(self, char):
-        self.load.append(char)
-        if len(self.load) > _FastaWriter.max_load:
-            self.fhandle.write("".join(self.load))
-            self.load = []
-
-    def close(self):
-        if len(self.load) > 0:
-            self.fhandle.write("".join(self.load))
-        self.fhandle.close()
-
-## Generator to parse fasta ref sequence in blocks.
-def _refParser(ref_fpath, chunk_size=REF_READ_CHUNK_SIZE):
-    header = False
-    with open(ref_fpath) as fhandle:
-        while True:
-            chars = fhandle.read(chunk_size)
-
-            if len(chars) == 0:
-                return
-
-            for char in chars:
-                if char == ">":
-                    header = True
-                    fasta_char = Fasta_Char(char, mode="header")
-
-                elif char == '\n':
-                    fasta_char = Fasta_Char(char, mode="write")
-                    if header:
-                        header = False
-
-                else:
-                    if header:
-                        fasta_char = Fasta_Char(char, mode="write")
-                    else:
-                        if char.upper() not in DNA:
-                            raise ValueError("Found an invalid character: {}".format(char))
-                        fasta_char = Fasta_Char(char, mode = "use")
-
-            yield fasta_char
-=======
->>>>>>> a3753345
