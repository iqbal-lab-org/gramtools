cmake_minimum_required(VERSION 2.8)
project(gramtools CXX)

enable_testing()

add_custom_target(git_version
                  COMMAND bash -c
                  "make -C ${PROJECT_SOURCE_DIR}/include/git_version")
add_custom_target(git_version_py
                  COMMAND bash -c
                  "make -C ${PROJECT_SOURCE_DIR}/py_interface/git_version")

set(SOURCE ${PROJECT_SOURCE_DIR}/src)
set(INCLUDE ${PROJECT_SOURCE_DIR}/include $ENV{HOME}/include /apps/well/htslib/1.4.1/include)
set(LIB_DIRS
        ${PROJECT_SOURCE_DIR}/lib
        $ENV{LD_LIBRARY_PATH}
        /usr/local/lib
	/apps/well/htslib/1.4.1/lib/
        $ENV{HOME}/lib)

set(CMAKE_CXX_FLAGS "-std=c++11 -Werror -Wfatal-errors -march=native -msse4.2 -O3") #-g

SET(BOOST_ROOT /apps/well/boost/1.54.0/)
set(LIBS hts sdsl divsufsort divsufsort64 pthread z)
set(LIBS_PATHS "")
foreach(LIB ${LIBS})
    find_library(PATH_${LIB} ${LIB} HINTS ${LIB_DIRS})
    list(APPEND LIBS_PATHS ${PATH_${LIB}})
endforeach(LIB)

find_package(Boost COMPONENTS program_options timer system REQUIRED)

add_library(gram STATIC
    ${SOURCE}/map.cpp
    ${SOURCE}/kmers.cpp
    ${SOURCE}/bidir_search_bwd.cpp
    # ${SOURCE}/bidir_search_fwd.cpp
    ${SOURCE}/skip.cpp
    ${SOURCE}/bidir_search.cpp
    ${SOURCE}/masks.cpp
<<<<<<< HEAD
    ${SOURCE}/precalc_kmer_matches.cpp
    ${SOURCE}/process_prg.cpp
    ${SOURCE}/precalc_ranks.cpp)
=======
    ${SOURCE}/fm_index.cpp
    ${SOURCE}/ranks.cpp)

>>>>>>> 7d193c64
target_include_directories(gram PUBLIC
    ${SOURCE}
    ${INCLUDE}
    ${Boost_INCLUDE_DIRS})
target_link_libraries(gram LINK_PUBLIC ${LIBS_PATHS} ${Boost_LIBRARIES})

add_executable(gramtools ${SOURCE}/main.cpp)
add_dependencies(gramtools git_version git_version_py)
set_target_properties(gramtools
        PROPERTIES
        RUNTIME_OUTPUT_DIRECTORY "${PROJECT_SOURCE_DIR}/bin")
target_include_directories(gramtools PUBLIC
    ${INCLUDE}
    ${Boost_INCLUDE_DIRS})
target_link_libraries(gramtools LINK_PUBLIC
    gram ${LIBS_PATHS} ${Boost_LIBRARIES})

add_subdirectory(test)
add_test(test_main test_main)<|MERGE_RESOLUTION|>--- conflicted
+++ resolved
@@ -39,15 +39,9 @@
     ${SOURCE}/skip.cpp
     ${SOURCE}/bidir_search.cpp
     ${SOURCE}/masks.cpp
-<<<<<<< HEAD
-    ${SOURCE}/precalc_kmer_matches.cpp
-    ${SOURCE}/process_prg.cpp
-    ${SOURCE}/precalc_ranks.cpp)
-=======
     ${SOURCE}/fm_index.cpp
     ${SOURCE}/ranks.cpp)
 
->>>>>>> 7d193c64
 target_include_directories(gram PUBLIC
     ${SOURCE}
     ${INCLUDE}
