cmake_minimum_required(VERSION 2.8)
project(gramtools CXX)

enable_testing()

set(SOURCE ${PROJECT_SOURCE_DIR}/src)
set(INCLUDE ${PROJECT_SOURCE_DIR}/include $ENV{HOME}/include /apps/well/htslib/1.4.1/include)
set(LIB_DIRS
        ${PROJECT_SOURCE_DIR}/lib
        $ENV{LD_LIBRARY_PATH}
        /usr/local/lib
	/apps/well/htslib/1.4.1/lib/
        $ENV{HOME}/lib)

set(CMAKE_CXX_FLAGS "-std=c++11 -Werror -Wfatal-errors -march=native -msse4.2 -O3") #-g

SET(BOOST_ROOT /apps/well/boost/1.54.0/)
set(LIBS hts sdsl divsufsort divsufsort64 pthread z)
set(LIBS_PATHS "")
foreach(LIB ${LIBS})
    find_library(PATH_${LIB} ${LIB} HINTS ${LIB_DIRS})
    list(APPEND LIBS_PATHS ${PATH_${LIB}})
endforeach(LIB)

find_package(Boost COMPONENTS program_options timer system REQUIRED)

add_library(gram STATIC
    ${SOURCE}/map.cpp
    ${SOURCE}/kmers.cpp
    ${SOURCE}/bidir_search_bwd.cpp
    ${SOURCE}/bidir_search_fwd.cpp
    ${SOURCE}/get_location.cpp
    ${SOURCE}/skip.cpp
    ${SOURCE}/bidir_search.cpp
    ${SOURCE}/csa_construction.cpp
    ${SOURCE}/masks.cpp
    ${SOURCE}/precalc_kmer_matches.cpp
    ${SOURCE}/process_prg.cpp
<<<<<<< HEAD
    ${SOURCE}/variants.cpp)
=======
    ${SOURCE}/precalc_ranks.cpp)
>>>>>>> 82834b2c
target_include_directories(gram PUBLIC
    ${SOURCE}
    ${INCLUDE}
    ${Boost_INCLUDE_DIRS})
target_link_libraries(gram LINK_PUBLIC ${LIBS_PATHS} ${Boost_LIBRARIES})

add_executable(gramtools ${SOURCE}/main.cpp)
target_include_directories(gramtools PUBLIC
    ${INCLUDE}
    ${Boost_INCLUDE_DIRS})
target_link_libraries(gramtools LINK_PUBLIC
    gram ${LIBS_PATHS} ${Boost_LIBRARIES})

add_subdirectory(test)
add_test(test_bidir_search test_bidir_search)<|MERGE_RESOLUTION|>--- conflicted
+++ resolved
@@ -36,11 +36,9 @@
     ${SOURCE}/masks.cpp
     ${SOURCE}/precalc_kmer_matches.cpp
     ${SOURCE}/process_prg.cpp
-<<<<<<< HEAD
-    ${SOURCE}/variants.cpp)
-=======
+    ${SOURCE}/variants.cpp
     ${SOURCE}/precalc_ranks.cpp)
->>>>>>> 82834b2c
+
 target_include_directories(gram PUBLIC
     ${SOURCE}
     ${INCLUDE}
